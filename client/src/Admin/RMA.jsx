import React, { useState, useEffect } from 'react';
import axios from 'axios';
import {
  Box,
  Typography,
  TextField,
  Button,
  Table,
  TableBody,
  TableCell,
  TableContainer,
  TableHead,
  TableRow,
  Paper,
  Select,
  MenuItem,
  InputLabel,
  FormControl,
  IconButton,
  Dialog,
  DialogTitle,
  DialogContent,
  DialogActions,
  CircularProgress,
  TablePagination,
  Avatar
} from '@mui/material';
import ReplyIcon from '@mui/icons-material/Reply';
import { toast } from 'sonner';
import { format } from 'date-fns';
import CustomBreadcrumbs from '../AtomicComponents/Breadcrumb'
import { PageTitle } from '../AtomicComponents/Typographics/TextStyles'
import debounce from 'lodash.debounce';

const RMA = () => {
  const [requests, setRequests] = useState([]);
  const [loading, setLoading] = useState(true);
  const [filters, setFilters] = useState({
    orderId: '',
    status: ''
  });
  const [selectedRequest, setSelectedRequest] = useState(null);
  const [responseText, setResponseText] = useState('');
  const [openDialog, setOpenDialog] = useState(false);

  // Pagination states
  const [page, setPage] = useState(0);
  const [rowsPerPage, setRowsPerPage] = useState(5);

  const fetchRequests = async () => {
    try {
      setLoading(true);
      const response = await axios.get('http://localhost:8000/api/rma/admin/requests', {
        params: filters,
        headers: {
          Authorization: `Bearer ${localStorage.getItem('accessToken')}`
        }
      });

      const data = Array.isArray(response?.data) ? response.data : [];
      setRequests(data);
    } catch (error) {
      console.error('Fetch Error:', error);
      toast.error('Failed to load requests');
      setRequests([]);
    } finally {
      setLoading(false);
    }
  };

  // Debounced search effect
  const debouncedFetch = debounce(fetchRequests, 500); // 500ms debounce delay

  useEffect(() => {
    debouncedFetch();
    // Cleanup debounced function on component unmount
    return () => {
      debouncedFetch.cancel();
    };
  }, [filters]); // Depend on filters to trigger search when they change


  // Debounced search effect
  const debouncedFetch = debounce(fetchRequests, 500); // 500ms debounce delay

  useEffect(() => {
    debouncedFetch();
    // Cleanup debounced function on component unmount
    return () => {
      debouncedFetch.cancel();
    };
  }, [filters]); // Depend on filters to trigger search when they change

  const handleResponseSubmit = async () => {
    try {
      await axios.put(`http://localhost:8000/api/rma/admin/respond/${selectedRequest?._id}`, {
        status: 'Resolved',
        response: responseText
      }, {
        headers: {
          Authorization: `Bearer ${localStorage.getItem('accessToken')}`
        }
      });
      toast.success('Response submitted successfully');
      setOpenDialog(false);
      fetchRequests();
    } catch (error) {
      toast.error('Failed to submit response');
    }
  };

  const statusColors = {
    Processing: 'bg-blue-100 text-blue-800',
    Resolved: 'bg-green-100 text-green-800',
    Pending: 'bg-yellow-100 text-yellow-800'
  };

  const handleChangePage = (event, newPage) => {
    setPage(newPage);
  };

  const handleChangeRowsPerPage = (event) => {
    setRowsPerPage(parseInt(event.target.value, 10));
    setPage(0);
  };

  const paginatedRequests = requests.slice(page * rowsPerPage, page * rowsPerPage + rowsPerPage);

  return (
    <Box sx={{ p: 3 }}>
      <div className='mt-3 mb-5'>
        <PageTitle value="RMA & Support" />
        <CustomBreadcrumbs
          paths={[
            { label: 'Feedback Manage', href: "/feedbackmanage/rma" },
            { label: 'RMA & Support' },
          ]}
        />
      </div>

<<<<<<< HEAD
<Box className="mb-10 border-2 border-black-200 rounded-md mt-6">
      {/* Filters */}
      <Box sx={{ display: 'flex', gap: 2, mb: 3, mt: 3, alignItems: 'center', ml:3 }}>
=======
<Box className="mb-10 mr-4 pt-5 border-2 border-black-200 rounded-md">
      {/* Filters */}
      <Box sx={{ display: 'flex', gap: 2, mb: 2, mt: 1, alignItems: 'center', ml:2 }}>
>>>>>>> 8df38911
        <TextField
          label="Order ID"
          value={filters.orderId}
          onChange={(e) => setFilters(prev => ({ ...prev, orderId: e.target.value }))}
          sx={{
            '& .MuiOutlinedInput-root': {
              height: 56,
              width: 350,
              borderRadius: '4px'
            }
          }}
        />
        <FormControl>
          <InputLabel>Status</InputLabel>
          <Select
            value={filters.status}
            onChange={(e) => setFilters(prev => ({ ...prev, status: e.target.value }))}
            label="Status"
            sx={{
              height: 56,
              width: 350,
              borderRadius: '4px',
              '& .MuiSelect-select': {
                paddingTop: '16px',
                paddingBottom: '16px'
              }
            }}
          >
            <MenuItem value="">All</MenuItem>
            <MenuItem value="Processing">Processing</MenuItem>
            <MenuItem value="Resolved">Resolved</MenuItem>
            <MenuItem value="Pending">Pending</MenuItem>
          </Select>
        </FormControl>

       
      </Box>

      {/* Table */}
      <TableContainer component={Paper}>
        <Table>
          <TableHead sx={{ bgcolor: '#f4e6ff' }}>
            <TableRow>
              <TableCell sx={{ fontWeight: 'bold', color: 'gray' }}>Order ID</TableCell>
              <TableCell sx={{ fontWeight: 'bold', color: 'gray' }}>User Name</TableCell>
              <TableCell sx={{ fontWeight: 'bold', color: 'gray' }}>User Email</TableCell>
              <TableCell sx={{ fontWeight: 'bold', color: 'gray' }}>Subject</TableCell>
              <TableCell sx={{ fontWeight: 'bold', color: 'gray' }}>Reason</TableCell>
              <TableCell sx={{ fontWeight: 'bold', color: 'gray' }}>Status</TableCell>
              <TableCell sx={{ fontWeight: 'bold', color: 'gray' }}>Created Date</TableCell>
              <TableCell sx={{ fontWeight: 'bold', color: 'gray' }}>Action</TableCell>
            </TableRow>
          </TableHead>
          <TableBody>
            {loading ? (
              <TableRow>
                <TableCell colSpan={8} align="center">
                  <CircularProgress />
                  <Typography variant="body2" sx={{ mt: 1 }}>Loading requests...</Typography>
                </TableCell>
              </TableRow>
            ) : paginatedRequests.length === 0 ? (
              <TableRow>
                <TableCell colSpan={8} align="center">
                  <Typography variant="body2" color="textSecondary">
                    No RMA requests found
                  </Typography>
                </TableCell>
              </TableRow>
            ) : (
              paginatedRequests.map((request) => (
                <TableRow key={request._id} hover>
                  <TableCell style={{fontWeight:"bold"}}>{request.orderId}</TableCell>
                  <TableCell style={{fontWeight:"bold"}}>{request.userId?.name || 'N/A'}</TableCell>
                  <TableCell style={{fontWeight:"bold"}}>{request.userId?.email || 'N/A'}</TableCell>
                  <TableCell style={{fontWeight:"bold"}}>{request.subject}</TableCell>
                  <TableCell style={{fontWeight:"bold"}}>{request.reason}</TableCell>
                  <TableCell>
  <Typography
    variant="caption"
    sx={{
      px: 1.5,
      py: 0.5,
      borderRadius: '8px',
      fontWeight: 600,
      display: 'inline-block',
      minWidth: 90,
      textAlign: 'center',
      color:
        request.status === 'Resolved'
          ? '#15803d'
          : request.status === 'Processing'
          ? '#92400e'
          : '#b91c1c',
      bgcolor:
        request.status === 'Resolved'
          ? '#dcfce7'
          : request.status === 'Processing'
          ? '#fef3c7'
          : '#fee2e2',
    }}
  >
    {request.status}
  </Typography>
</TableCell>

                  <TableCell style={{fontWeight:"bold"}}>
                    {format(new Date(request.createdAt), 'MMM dd, yyyy HH:mm')}
                  </TableCell>
                  <TableCell>
                    <IconButton
                      onClick={() => {
                        setSelectedRequest(request);
                        setOpenDialog(true);
                      }}
                      sx={{ color: '#641A90' }}
                    >
                      <ReplyIcon />
                    </IconButton>
                  </TableCell>
                </TableRow>
              ))
            )}
          </TableBody>
        </Table>

        {/* Pagination */}
        <TablePagination
          component="div"
          count={requests.length}
          page={page}
          onPageChange={handleChangePage}
          rowsPerPage={rowsPerPage}
          onRowsPerPageChange={handleChangeRowsPerPage}
          rowsPerPageOptions={[5, 10, 25]}
        />
      </TableContainer>

      </Box>
      {/* Response Dialog */}
      <Dialog open={openDialog} onClose={() => setOpenDialog(false)} fullWidth maxWidth="md"
  sx={{ '& .MuiDialog-paper': { padding: 4, borderRadius: '16px', boxShadow: 24, width: '900px' } }}>
  <DialogTitle sx={{
    bgcolor: '#f4e6ff', fontWeight: '600', fontSize: '22px', borderBottom: '2px solid #d0b4f2',
    color: '#4b0082', py: 2.5, px: 4, letterSpacing: '0.5px', borderRadius: '16px', marginBottom: '10px'
  }}>
    Manage RMA Request - {selectedRequest?.orderId}
  </DialogTitle>

  <DialogContent sx={{
    py: 2, px: 2, bgcolor: '#faf5ff', borderRadius: '12px', overflow: 'hidden'
  }}>
    {selectedRequest && (
      <Box sx={{
        display: 'flex', flexDirection: 'column', gap: 3, backgroundColor: '#ffffff',
        borderRadius: '12px', boxShadow: '0 6px 15px rgba(0, 0, 0, 0.1)', p: 2, marginTop: '5px'
      }}>
        <Box sx={{ display: 'flex', alignItems: 'center', gap: 2 }}>
          <Avatar
            src={selectedRequest.userId?.profilePicture}
            sx={{
              width: 65, height: 65, bgcolor: '#c084fc', color: 'white',
              fontSize: 28, border: '3px solid #c084fc'
            }}
          >
            {selectedRequest.userId?.name?.charAt(0).toUpperCase()}
          </Avatar>
          <Box>
            <Typography variant="subtitle1" sx={{ fontWeight: 700, color: '#6b21a8' }}>
              {selectedRequest.userId?.name || 'Unknown User'}
            </Typography>
            <Typography sx={{ fontSize: '14px', color: '#666' }}>
              {selectedRequest.userId?.email || 'No Email'}
            </Typography>
          </Box>
        </Box>

        <Typography><strong>Subject:</strong> {selectedRequest.subject}</Typography>
        <Typography><strong>Reason:</strong> {selectedRequest.reason}</Typography>
        <Typography><strong>Message:</strong><br />{selectedRequest.message}</Typography>

        <TextField
          multiline
          rows={4}
          fullWidth
          label="Admin Response"
          variant="outlined"
          value={responseText}
          onChange={(e) => setResponseText(e.target.value)}
          sx={{
            mt: 1,
            '& .MuiOutlinedInput-root': {
              borderRadius: '10px',
              bgcolor: '#f3e8ff',
            },
            '& .MuiInputLabel-root': {
              color: '#7c3aed',
            },
          }}
        />
      </Box>
    )}
  </DialogContent>

  <DialogActions sx={{ px: 2, py: 1 , marginTop: '10px'}}>
    <Button onClick={() => setOpenDialog(false)}
      className="bg-gray-500 hover:bg-gray-200 text-white font-bold"
      sx={{
        textTransform: "none", padding: "14px 18px",
        width: "180px", fontSize: "16px", fontWeight: "bold", borderRadius: "10px"
      }}>
      Cancel
    </Button>
    <Button variant="contained" onClick={handleResponseSubmit}
      className="bg-purple-700 hover:bg-purple-800 text-white font-bold"
      sx={{
        textTransform: "none", padding: "14px 18px",
        width: "180px", fontSize: "16px", fontWeight: "bold", borderRadius: "10px"
      }}>
      Submit Response
    </Button>
  </DialogActions>
</Dialog>

    </Box>
  );
};

export default RMA;<|MERGE_RESOLUTION|>--- conflicted
+++ resolved
@@ -68,17 +68,10 @@
     }
   };
 
-  // Debounced search effect
-  const debouncedFetch = debounce(fetchRequests, 500); // 500ms debounce delay
 
   useEffect(() => {
-    debouncedFetch();
-    // Cleanup debounced function on component unmount
-    return () => {
-      debouncedFetch.cancel();
-    };
-  }, [filters]); // Depend on filters to trigger search when they change
-
+    fetchRequests();
+  }, [filters]);
 
   // Debounced search effect
   const debouncedFetch = debounce(fetchRequests, 500); // 500ms debounce delay
@@ -138,15 +131,9 @@
         />
       </div>
 
-<<<<<<< HEAD
 <Box className="mb-10 border-2 border-black-200 rounded-md mt-6">
       {/* Filters */}
       <Box sx={{ display: 'flex', gap: 2, mb: 3, mt: 3, alignItems: 'center', ml:3 }}>
-=======
-<Box className="mb-10 mr-4 pt-5 border-2 border-black-200 rounded-md">
-      {/* Filters */}
-      <Box sx={{ display: 'flex', gap: 2, mb: 2, mt: 1, alignItems: 'center', ml:2 }}>
->>>>>>> 8df38911
         <TextField
           label="Order ID"
           value={filters.orderId}
