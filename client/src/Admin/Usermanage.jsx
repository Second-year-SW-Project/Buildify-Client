import { useState, useEffect } from "react";
import axios from "axios";
import { toast } from "sonner";
import {
  Table, TableBody, TableCell, TableContainer, TableHead, TableRow,
  Paper, TextField, Select, MenuItem, Button, IconButton,
  Dialog, DialogActions, DialogContent, DialogTitle, Box, Typography, Avatar, TablePagination
} from "@mui/material";
import { Edit, Delete } from "@mui/icons-material";
import CustomBreadcrumbs from '../AtomicComponents/Breadcrumb';
import { PageTitle } from '../AtomicComponents/Typographics/TextStyles';
import DialogAlert from "../AtomicComponents/Dialogs/Dialogs";
import debounce from 'lodash.debounce';

const Usermanage = () => {
  const [users, setUsers] = useState([]);
  const [filteredUsers, setFilteredUsers] = useState([]);
  const [editingUser, setEditingUser] = useState(null);
  const [isEditing, setIsEditing] = useState(false);
  const [formData, setFormData] = useState({ name: "", email: "", Role: "user", password: "" });
  const [filters, setFilters] = useState({ name: "", email: "", Role: "" });
  const [openModal, setOpenModal] = useState(false);
  const [openDeleteDialog, setOpenDeleteDialog] = useState(false);
  const [userToDelete, setUserToDelete] = useState(null);
  const [page, setPage] = useState(0);
  const [rowsPerPage, setRowsPerPage] = useState(5);

  useEffect(() => {
    fetchUsers();
  }, []);

<<<<<<< HEAD
 
  useEffect(() => {
    const debounced = debounce(() => {
      handleSearch();
    }, 300); // 300ms debounce
  
    debounced();
    return () => debounced.cancel();
  }, [filters]);
  
=======
  useEffect(() => {
    const debounced = debounce(() => {
      handleSearch();
    }, 300);
    debounced();
    return () => debounced.cancel();
  }, [filters]);
>>>>>>> 8df38911

  const fetchUsers = () => {
    axios.get("http://localhost:8000/api/v1/users")
      .then((res) => {
        setUsers(res.data);
        setFilteredUsers(res.data);
      })
      .catch(() => toast.error("Error fetching users"));
  };

  const handleSearch = () => {
    const filtered = users.filter(user => {
      const nameMatch = user.name.toLowerCase().includes(filters.name.toLowerCase());
      const emailMatch = user.email.toLowerCase().includes(filters.email.toLowerCase());
      const roleMatch = filters.Role ? user.Role === filters.Role : true;
      return nameMatch && emailMatch && roleMatch;
    });
    setFilteredUsers(filtered);
  };

  const handleFilterChange = (e) => {
    setFilters({ ...filters, [e.target.name]: e.target.value });
  };

  const deleteUser = () => {
    if (userToDelete) {
      axios.delete(`http://localhost:8000/api/v1/users/${userToDelete._id}`)
        .then(() => {
          setUsers(users.filter(user => user._id !== userToDelete._id));
          setFilteredUsers(filteredUsers.filter(user => user._id !== userToDelete._id));
          toast.success("User deleted");
          setOpenDeleteDialog(false);
        })
        .catch(() => {
          toast.error("Error deleting user");
          setOpenDeleteDialog(false);
        });
    }
  };

  const startEditing = (user) => {
    setEditingUser(user._id);
    setIsEditing(true);
    setFormData({ name: user.name, email: user.email, Role: user.Role, password: "", profilePicture: user.profilePicture });
    setOpenModal(true);
  };

  const saveUser = () => {
    if (isEditing) {
      axios.put(`http://localhost:8000/api/v1/users/${editingUser}`, formData)
        .then(() => {
          toast.success("User updated successfully");
          fetchUsers();
          setOpenModal(false);
        })
        .catch(() => toast.error("Error updating user"));
    } else {
      axios.post("http://localhost:8000/api/v1/users", formData)
        .then(() => {
          toast.success("User added successfully");
          fetchUsers();
          setOpenModal(false);
        })
        .catch(() => toast.error("Error adding user"));
    }
  };

  const handleAddNewUser = () => {
    setIsEditing(false);
    setFormData({ name: "", email: "", Role: "user", password: "" });
    setOpenModal(true);
  };

  const openDeleteConfirmationDialog = (user) => {
    setUserToDelete(user);
    setOpenDeleteDialog(true);
  };

  const closeDeleteConfirmationDialog = () => {
    setOpenDeleteDialog(false);
    setUserToDelete(null);
  };

  const handleChangePage = (event, newPage) => {
    setPage(newPage);
  };

  const handleChangeRowsPerPage = (event) => {
    setRowsPerPage(parseInt(event.target.value, 10));
    setPage(0);
  };

  return (
    <div>
<<<<<<< HEAD
      <div style={{ padding: "5px" }}>
        <div>
          <Box sx={{ p: 3 }}>

          <div className=' mb-2'>
            <PageTitle value="User Manage"></PageTitle>
            <CustomBreadcrumbs
              paths={[
                { label: 'User Manage' },
              ]} />
          </div>
          <Box className="flex justify-end mb-3">
          <Button
            onClick={handleAddNewUser}
            variant="contained"
            color="primary"
            className="bg-purple-700 hover:bg-purple-800 text-white font-bold"
            style={{
              padding: "14px 18px",
              width: "180px",
              textTransform: "none",
              fontSize: "16px",
              borderRadius: "10px",
              fontWeight: "bold"
            }}
          >
            Add New User
          </Button>
          </Box>
<Box className="mb-10 border-2 border-black-200 rounded-md mt-6">
          {/* Search/Filters Section */}
          <Box sx={{ display: 'flex', gap: 2, mb: 1, alignItems: 'center', padding: '15px' }}>
            <TextField
              label="Search by Name"
              name="name"
              value={filters.name}
              onChange={handleFilterChange}
              fullWidth
              sx={{ height: 56, borderRadius: '8px' }}
            />
            <TextField
              label="Search by Email"
              name="email"
              value={filters.email}
              onChange={handleFilterChange}
              fullWidth
              sx={{ height: 56, borderRadius: '8px' }}
            />
            <Select
              name="Role"
              value={filters.Role}
              onChange={handleFilterChange}
              fullWidth
              displayEmpty
              sx={{ height: 56, borderRadius: '8px' }}
            >
              <MenuItem value="">All Roles</MenuItem>
              <MenuItem value="admin">Admin</MenuItem>
              <MenuItem value="user">User</MenuItem>
            </Select>
           
          </Box>


          <TableContainer 
  component={Paper} 
  sx={{ 
    width: "100%", 
    // borderTop: "1px solid  #B0B0B0", 
    // borderLeft: "1px solid  #B0B0B0", 
    // borderRight: "1px solid  #B0B0B0", 
  }}
>
  <Table sx={{ 
    width: "100%", 
    tableLayout: "auto", 
    borderCollapse: "collapse" // Ensures borders don’t double up
  }}>
    <TableHead>
      <TableRow style={{ backgroundColor: "#F4E6FF" }}>
        <TableCell 
          style={{ 
            padding: "8px 16px", 
            textAlign: "left", 
            verticalAlign: "middle", 
            color: "grey", 
            fontWeight: "bold", 
            borderBottom: "1px solid #e0e0e0" // Light grey inner border
          }}
        >
          Name
        </TableCell>
        <TableCell 
          style={{ 
            padding: "8px 16px", 
            textAlign: "left", 
            verticalAlign: "middle", 
            color: "grey", 
            fontWeight: "bold", 
            borderBottom: "1px solid #e0e0e0" // Light grey inner border
          }}
        >
          Email
        </TableCell>
        <TableCell 
          style={{ 
            padding: "8px 16px", 
            textAlign: "left", 
            verticalAlign: "middle", 
            color: "grey", 
            fontWeight: "bold", 
            borderBottom: "1px solid #e0e0e0" // Light grey inner border
          }}
        >
          Role
        </TableCell>
        <TableCell 
          style={{ 
            padding: "8px 16px", 
            textAlign: "left", 
            verticalAlign: "middle", 
            color: "grey", 
            fontWeight: "bold", 
            borderBottom: "1px solid #e0e0e0" // Light grey inner border
          }}
        >
          Actions
        </TableCell>
      </TableRow>
    </TableHead>
    <TableBody>
  {filteredUsers.slice(page * rowsPerPage, page * rowsPerPage + rowsPerPage)
    .map((user) => (
      <TableRow key={user._id}>
        <TableCell style={{ padding: "8px", verticalAlign: "middle", borderBottom: "1px solid #e0e0e0" }}>
          <Box display="flex" alignItems="center">
            <Avatar 
              alt={user.name} 
              src={user.profilePicture || ''} 
              sx={{ width: 40, height: 40, marginRight: 2, background: "#c084fc" }}
            >
              {!user.profilePicture && user.name.charAt(0).toUpperCase()}
            </Avatar>
            <Typography style={{fontWeight:"bold"}}>
    {user.name}
  </Typography>
          </Box>
        </TableCell>
        <TableCell style={{ padding: "8px", verticalAlign: "middle", borderBottom: "1px solid #e0e0e0" ,fontWeight: "bold"}}>
          {user.email}
        </TableCell>
        <TableCell style={{ padding: "8px", verticalAlign: "middle", borderBottom: "1px solid #e0e0e0",fontWeight: "bold" }}>
          <Button
            variant="contained"
            sx={{
              backgroundColor: user.Role === "admin" ? "#E8F5E9" : "#E3F2FD",
              color: user.Role === "admin" ? "#1B5E20" : "#0D47A1",
              fontWeight: "bold",
              fontSize: "12px",
              padding: "2px 8px",
              minWidth: "auto",
              borderRadius: "8px",
              textTransform: "none",
              display: "flex",
              justifyContent: "center",
              alignItems: "center",
              "&:hover": {
                backgroundColor: user.Role === "admin" ? "#D0F8CE" : "#D6EAF8",
              },
            }}
          >
            {user.Role}
          </Button>
        </TableCell>
        <TableCell style={{ padding: "8px", textAlign: "center", verticalAlign: "middle", borderBottom: "1px solid #e0e0e0" }}>
          <IconButton onClick={() => startEditing(user)} style={{ color: "#641A90", padding: "8px" }}>
            <Edit style={{ fontSize: "30px", color: "grey" }} />
          </IconButton>
          <IconButton onClick={() => openDeleteConfirmationDialog(user)} style={{ color: "#641A90", padding: "8px" }}>
            <Delete style={{ fontSize: "30px", color: "red" }} />
          </IconButton>
        </TableCell>
      </TableRow>
    ))
  }
</TableBody>
=======
      <Box sx={{ p: 4 }}>
        <div className='mt-3 mb-5'>
          <PageTitle value="User Manage" />
          <CustomBreadcrumbs paths={[{ label: 'User Manage' }]} />
        </div>
        <Box className="flex justify-end mb-4 mr-4">
        <Button
          onClick={handleAddNewUser}
          variant="contained"
          color="primary"
          className="bg-purple-700 hover:bg-purple-800 text-white font-bold"
          style={{
            padding: "14px 18px",
            width: "180px",
            textTransform: "none",
            fontSize: "16px",
            borderRadius: "10px",
            fontWeight: "bold",
            marginBottom: "10px"
          }}
        >
          Add New User
        </Button>
>>>>>>> 8df38911

        </Box>


<Box className="mb-10 mr-4 pt-5 border-2 border-black-200 rounded-md">
        <Box sx={{ display: 'flex', gap: 2, mb: 2, alignItems: 'center', paddingRight: '15px' , paddingLeft: '15px'}}>
          <TextField label="Search by Name" name="name" value={filters.name} onChange={handleFilterChange} fullWidth />
          <TextField label="Search by Email" name="email" value={filters.email} onChange={handleFilterChange} fullWidth />
          <Select name="Role" value={filters.Role} onChange={handleFilterChange} fullWidth displayEmpty>
            <MenuItem value="">All Roles</MenuItem>
            <MenuItem value="admin">Admin</MenuItem>
            <MenuItem value="user">User</MenuItem>
          </Select>
        </Box>
        </Box>

<<<<<<< HEAD
        {/* Edit/Add User Dialog */}
        <Dialog open={openModal} onClose={() => setOpenModal(false)} sx={{ '& .MuiDialog-paper': { padding: 4, borderRadius: '16px', boxShadow: 24, width: '500px' } }}>
  <DialogTitle sx={{ fontSize: '1.5rem', fontWeight: '500', textAlign: 'center', color: '#4B4B4B' }}>
    {isEditing ? "Edit User" : "Add New User"}
  </DialogTitle>
  <DialogContent>
    <Box sx={{ mb: 3, display: 'flex', alignItems: 'center' }}>
      {/* Show profile picture or default icon next to the name */}
      {formData.profilePicture ? (
        <Avatar src={formData.profilePicture} sx={{ width: 56, height: 56, mr: 2 }} />
      ) : (
        <Avatar sx={{ width: 56, height: 56, mr: 2, bgcolor: '#c084fc'}}>
          {/* Default initial letter */}
          {formData.name ? formData.name.charAt(0).toUpperCase() : '?'}
        </Avatar>
      )}
      <Typography variant="h6" sx={{ fontWeight: 'bold', color: '#4B4B4B' }}>
        {formData.name || 'No Name'}
      </Typography>
    </Box>
    <TextField
      label="Name"
      fullWidth
      value={formData.name}
      onChange={(e) => setFormData({ ...formData, name: e.target.value })}
      sx={{
        mb: 3,
        '& .MuiInputBase-root': {
          borderRadius: '10px',
          backgroundColor: '#F4E6FF',
        },
        '& .MuiFormLabel-root': {
          fontWeight: 'bold',
        }
      }}
      variant="outlined"
    />
    <TextField
      label="Email"
      fullWidth
      value={formData.email}
      onChange={(e) => setFormData({ ...formData, email: e.target.value })}
      sx={{
        mb: 3,
        '& .MuiInputBase-root': {
          borderRadius: '10px',
          backgroundColor: '#F4E6FF',
        },
        '& .MuiFormLabel-root': {
          fontWeight: 'bold',
        }
      }}
      variant="outlined"
    />
    <Select
      label="Role"
      fullWidth
      value={formData.Role}
      onChange={(e) => setFormData({ ...formData, Role: e.target.value })}
      sx={{
        mb: 3,
        '& .MuiInputBase-root': {
          borderRadius: '10px',
          backgroundColor: '#F4E6FF',
        },
        '& .MuiFormLabel-root': {
          fontWeight: 'bold',
        }
      }}
      variant="outlined"
    >
      <MenuItem value="user">User</MenuItem>
      <MenuItem value="admin">Admin</MenuItem>
    </Select>
    <TextField
      label="Password"
      type="password"
      fullWidth
      value={formData.password}
      onChange={(e) => setFormData({ ...formData, password: e.target.value })}
      sx={{
        mb: 3,
        '& .MuiInputBase-root': {
          borderRadius: '10px',
          backgroundColor: '#F4E6FF',
        },
        '& .MuiFormLabel-root': {
          fontWeight: 'bold',
        }
      }}
      variant="outlined"
    />
  </DialogContent>
  <DialogActions sx={{ justifyContent: 'center' }}>
    <Button onClick={() => setOpenModal(false)} className="bg-gray-500 hover:bg-gray-200 text-white font-bold"
            sx={{
              textTransform: "none",
              padding: "14px 18px",
              width: "180px",
              fontSize: "16px",
              fontWeight: "bold",
              borderRadius: "10px"
            }}>
      Cancel
    </Button>
    <Button
      onClick={saveUser}
      variant="contained"
      className="bg-purple-700 hover:bg-purple-800 text-white font-bold"
            sx={{
              textTransform: "none",
              padding: "14px 18px",
              width: "180px",
              fontSize: "16px",
              fontWeight: "bold",
              borderRadius: "10px"
            }}
    >
      {isEditing ? "Save Changes" : "Add User"}
    </Button>
  </DialogActions>
</Dialog>
=======
        <TableContainer component={Paper}>
          <Table>
            <TableHead>
              <TableRow style={{ backgroundColor: "#F4E6FF" }}>
                <TableCell><strong>Name</strong></TableCell>
                <TableCell><strong>Email</strong></TableCell>
                <TableCell><strong>Role</strong></TableCell>
                <TableCell><strong>Actions</strong></TableCell>
              </TableRow>
            </TableHead>
            <TableBody>
              {filteredUsers.slice(page * rowsPerPage, page * rowsPerPage + rowsPerPage)
                .map((user) => (
                  <TableRow key={user._id}>
                    <TableCell>
                      <Box display="flex" alignItems="center">
                        <Avatar src={user.profilePicture || ''} sx={{ width: 40, height: 40, mr: 2 }}>
                          {!user.profilePicture && user.name.charAt(0).toUpperCase()}
                        </Avatar>
                        <Typography fontWeight="bold">{user.name}</Typography>
                      </Box>
                    </TableCell>
                    <TableCell fontWeight="bold">{user.email}</TableCell>
                    <TableCell>
                      <Button
                        variant="contained"
                        sx={{
                          backgroundColor: user.Role === "admin" ? "#E8F5E9" : "#E3F2FD",
                          color: user.Role === "admin" ? "#1B5E20" : "#0D47A1",
                          fontWeight: "bold",
                          fontSize: "12px",
                          padding: "2px 8px",
                          borderRadius: "8px",
                          textTransform: "none"
                        }}
                      >
                        {user.Role}
                      </Button>
                    </TableCell>
                    <TableCell>
                      <IconButton onClick={() => startEditing(user)}>
                        <Edit style={{ color: "grey" }} />
                      </IconButton>
                      <IconButton onClick={() => openDeleteConfirmationDialog(user)}>
                        <Delete style={{ color: "red" }} />
                      </IconButton>
                    </TableCell>
                  </TableRow>
                ))}
            </TableBody>
          </Table>
        </TableContainer>
>>>>>>> 8df38911

        <TablePagination
          rowsPerPageOptions={[5, 10, 25]}
          component="div"
          count={filteredUsers.length}
          rowsPerPage={rowsPerPage}
          page={page}
          onPageChange={handleChangePage}
          onRowsPerPageChange={handleChangeRowsPerPage}
        />
      </Box>

      </Box>

      {/* Add/Edit Dialog */}
      <Dialog open={openModal} onClose={() => setOpenModal(false)} maxWidth="sm" fullWidth>
        <DialogTitle>{isEditing ? "Edit User" : "Add New User"}</DialogTitle>
        <DialogContent sx={{ display: 'flex', flexDirection: 'column', gap: 2 }}>
          <TextField
            label="Name"
            value={formData.name}
            onChange={(e) => setFormData({ ...formData, name: e.target.value })}
            fullWidth
          />
          <TextField
            label="Email"
            value={formData.email}
            onChange={(e) => setFormData({ ...formData, email: e.target.value })}
            fullWidth
          />
          {!isEditing && (
            <TextField
              label="Password"
              type="password"
              value={formData.password}
              onChange={(e) => setFormData({ ...formData, password: e.target.value })}
              fullWidth
            />
          )}
          <Select
            value={formData.Role}
            onChange={(e) => setFormData({ ...formData, Role: e.target.value })}
            fullWidth
          >
            <MenuItem value="user">User</MenuItem>
            <MenuItem value="admin">Admin</MenuItem>
          </Select>
        </DialogContent>
        <DialogActions>
          <Button onClick={() => setOpenModal(false)}>Cancel</Button>
          <Button onClick={saveUser} variant="contained" color="primary">
            {isEditing ? "Save Changes" : "Add User"}
          </Button>
        </DialogActions>
      </Dialog>

      {/* Delete Confirmation Dialog */}
      <DialogAlert
        open={openDeleteDialog}
        onClose={closeDeleteConfirmationDialog}
        onConfirm={deleteUser}
        title="Confirm Delete"
        description="Are you sure you want to delete this user? This action cannot be undone."
      />
    </div>
  );
};

export default Usermanage;<|MERGE_RESOLUTION|>--- conflicted
+++ resolved
@@ -29,7 +29,6 @@
     fetchUsers();
   }, []);
 
-<<<<<<< HEAD
  
   useEffect(() => {
     const debounced = debounce(() => {
@@ -40,15 +39,6 @@
     return () => debounced.cancel();
   }, [filters]);
   
-=======
-  useEffect(() => {
-    const debounced = debounce(() => {
-      handleSearch();
-    }, 300);
-    debounced();
-    return () => debounced.cancel();
-  }, [filters]);
->>>>>>> 8df38911
 
   const fetchUsers = () => {
     axios.get("http://localhost:8000/api/v1/users")
@@ -143,7 +133,6 @@
 
   return (
     <div>
-<<<<<<< HEAD
       <div style={{ padding: "5px" }}>
         <div>
           <Box sx={{ p: 3 }}>
@@ -330,48 +319,24 @@
     ))
   }
 </TableBody>
-=======
-      <Box sx={{ p: 4 }}>
-        <div className='mt-3 mb-5'>
-          <PageTitle value="User Manage" />
-          <CustomBreadcrumbs paths={[{ label: 'User Manage' }]} />
-        </div>
-        <Box className="flex justify-end mb-4 mr-4">
-        <Button
-          onClick={handleAddNewUser}
-          variant="contained"
-          color="primary"
-          className="bg-purple-700 hover:bg-purple-800 text-white font-bold"
-          style={{
-            padding: "14px 18px",
-            width: "180px",
-            textTransform: "none",
-            fontSize: "16px",
-            borderRadius: "10px",
-            fontWeight: "bold",
-            marginBottom: "10px"
-          }}
-        >
-          Add New User
-        </Button>
->>>>>>> 8df38911
-
-        </Box>
-
-
-<Box className="mb-10 mr-4 pt-5 border-2 border-black-200 rounded-md">
-        <Box sx={{ display: 'flex', gap: 2, mb: 2, alignItems: 'center', paddingRight: '15px' , paddingLeft: '15px'}}>
-          <TextField label="Search by Name" name="name" value={filters.name} onChange={handleFilterChange} fullWidth />
-          <TextField label="Search by Email" name="email" value={filters.email} onChange={handleFilterChange} fullWidth />
-          <Select name="Role" value={filters.Role} onChange={handleFilterChange} fullWidth displayEmpty>
-            <MenuItem value="">All Roles</MenuItem>
-            <MenuItem value="admin">Admin</MenuItem>
-            <MenuItem value="user">User</MenuItem>
-          </Select>
+
+  </Table>
+</TableContainer>
+
+        <TablePagination
+          rowsPerPageOptions={[5, 10, 25]}
+          component="div"
+          count={filteredUsers.length}
+          rowsPerPage={rowsPerPage}
+          page={page}
+          onPageChange={handleChangePage}
+          onRowsPerPageChange={handleChangeRowsPerPage}
+        />
+      </Box>
+
         </Box>
         </Box>
 
-<<<<<<< HEAD
         {/* Edit/Add User Dialog */}
         <Dialog open={openModal} onClose={() => setOpenModal(false)} sx={{ '& .MuiDialog-paper': { padding: 4, borderRadius: '16px', boxShadow: 24, width: '500px' } }}>
   <DialogTitle sx={{ fontSize: '1.5rem', fontWeight: '500', textAlign: 'center', color: '#4B4B4B' }}>
@@ -494,115 +459,6 @@
     </Button>
   </DialogActions>
 </Dialog>
-=======
-        <TableContainer component={Paper}>
-          <Table>
-            <TableHead>
-              <TableRow style={{ backgroundColor: "#F4E6FF" }}>
-                <TableCell><strong>Name</strong></TableCell>
-                <TableCell><strong>Email</strong></TableCell>
-                <TableCell><strong>Role</strong></TableCell>
-                <TableCell><strong>Actions</strong></TableCell>
-              </TableRow>
-            </TableHead>
-            <TableBody>
-              {filteredUsers.slice(page * rowsPerPage, page * rowsPerPage + rowsPerPage)
-                .map((user) => (
-                  <TableRow key={user._id}>
-                    <TableCell>
-                      <Box display="flex" alignItems="center">
-                        <Avatar src={user.profilePicture || ''} sx={{ width: 40, height: 40, mr: 2 }}>
-                          {!user.profilePicture && user.name.charAt(0).toUpperCase()}
-                        </Avatar>
-                        <Typography fontWeight="bold">{user.name}</Typography>
-                      </Box>
-                    </TableCell>
-                    <TableCell fontWeight="bold">{user.email}</TableCell>
-                    <TableCell>
-                      <Button
-                        variant="contained"
-                        sx={{
-                          backgroundColor: user.Role === "admin" ? "#E8F5E9" : "#E3F2FD",
-                          color: user.Role === "admin" ? "#1B5E20" : "#0D47A1",
-                          fontWeight: "bold",
-                          fontSize: "12px",
-                          padding: "2px 8px",
-                          borderRadius: "8px",
-                          textTransform: "none"
-                        }}
-                      >
-                        {user.Role}
-                      </Button>
-                    </TableCell>
-                    <TableCell>
-                      <IconButton onClick={() => startEditing(user)}>
-                        <Edit style={{ color: "grey" }} />
-                      </IconButton>
-                      <IconButton onClick={() => openDeleteConfirmationDialog(user)}>
-                        <Delete style={{ color: "red" }} />
-                      </IconButton>
-                    </TableCell>
-                  </TableRow>
-                ))}
-            </TableBody>
-          </Table>
-        </TableContainer>
->>>>>>> 8df38911
-
-        <TablePagination
-          rowsPerPageOptions={[5, 10, 25]}
-          component="div"
-          count={filteredUsers.length}
-          rowsPerPage={rowsPerPage}
-          page={page}
-          onPageChange={handleChangePage}
-          onRowsPerPageChange={handleChangeRowsPerPage}
-        />
-      </Box>
-
-      </Box>
-
-      {/* Add/Edit Dialog */}
-      <Dialog open={openModal} onClose={() => setOpenModal(false)} maxWidth="sm" fullWidth>
-        <DialogTitle>{isEditing ? "Edit User" : "Add New User"}</DialogTitle>
-        <DialogContent sx={{ display: 'flex', flexDirection: 'column', gap: 2 }}>
-          <TextField
-            label="Name"
-            value={formData.name}
-            onChange={(e) => setFormData({ ...formData, name: e.target.value })}
-            fullWidth
-          />
-          <TextField
-            label="Email"
-            value={formData.email}
-            onChange={(e) => setFormData({ ...formData, email: e.target.value })}
-            fullWidth
-          />
-          {!isEditing && (
-            <TextField
-              label="Password"
-              type="password"
-              value={formData.password}
-              onChange={(e) => setFormData({ ...formData, password: e.target.value })}
-              fullWidth
-            />
-          )}
-          <Select
-            value={formData.Role}
-            onChange={(e) => setFormData({ ...formData, Role: e.target.value })}
-            fullWidth
-          >
-            <MenuItem value="user">User</MenuItem>
-            <MenuItem value="admin">Admin</MenuItem>
-          </Select>
-        </DialogContent>
-        <DialogActions>
-          <Button onClick={() => setOpenModal(false)}>Cancel</Button>
-          <Button onClick={saveUser} variant="contained" color="primary">
-            {isEditing ? "Save Changes" : "Add User"}
-          </Button>
-        </DialogActions>
-      </Dialog>
 
       {/* Delete Confirmation Dialog */}
       <DialogAlert
