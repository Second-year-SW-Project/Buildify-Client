import { useState, useEffect } from "react";
import axios from "axios";
import { toast } from "sonner";
import {
  Table, TableBody, TableCell, TableContainer, TableHead, TableRow,
  Paper, TextField, Select, MenuItem, Button, IconButton,
  Dialog, DialogActions, DialogContent, DialogTitle, Box, Typography, Avatar, TablePagination
} from "@mui/material";
import { Edit, Delete } from "@mui/icons-material";
import CustomBreadcrumbs from '../AtomicComponents/Breadcrumb';
import { PageTitle } from '../AtomicComponents/Typographics/TextStyles'

const Usermanage = () => {
  const [users, setUsers] = useState([]);
  const [filteredUsers, setFilteredUsers] = useState([]);
  const [editingUser, setEditingUser] = useState(null);
  const [isEditing, setIsEditing] = useState(false);
  const [formData, setFormData] = useState({ name: "", email: "", Role: "user", password: "" });
  const [filters, setFilters] = useState({ name: "", email: "", Role: "" });
  const [openModal, setOpenModal] = useState(false);
  const [openDeleteDialog, setOpenDeleteDialog] = useState(false);
  const [userToDelete, setUserToDelete] = useState(null);
  const [page, setPage] = useState(0);
  const [rowsPerPage, setRowsPerPage] = useState(5);

  useEffect(() => {
    fetchUsers();
  }, []);

  const fetchUsers = () => {
    axios.get("http://localhost:8000/api/v1/users")
      .then((res) => {
        setUsers(res.data);
        setFilteredUsers(res.data);
      })
      .catch(() => toast.error("Error fetching users"));
  };

  const handleSearch = () => {
    const filtered = users.filter(user => {
      const nameMatch = user.name.toLowerCase().includes(filters.name.toLowerCase());
      const emailMatch = user.email.toLowerCase().includes(filters.email.toLowerCase());
      const roleMatch = filters.Role ? user.Role === filters.Role : true;
      return nameMatch && emailMatch && roleMatch;
    });
    setFilteredUsers(filtered);
  };

  const handleFilterChange = (e) => {
    setFilters({ ...filters, [e.target.name]: e.target.value });
  };

  const deleteUser = () => {
    if (userToDelete) {
      axios.delete(`http://localhost:8000/api/v1/users/${userToDelete._id}`)
        .then(() => {
          setUsers(users.filter(user => user._id !== userToDelete._id));
          setFilteredUsers(filteredUsers.filter(user => user._id !== userToDelete._id));
          toast.success("User deleted");
          setOpenDeleteDialog(false);
        })
        .catch(() => {
          toast.error("Error deleting user");
          setOpenDeleteDialog(false);
        });
    }
  };

  const startEditing = (user) => {
    setEditingUser(user._id);
    setIsEditing(true);
    setFormData({ name: user.name, email: user.email, Role: user.Role, password: "" });
    setOpenModal(true);
  };

  const saveUser = () => {
    if (isEditing) {
      axios.put(`http://localhost:8000/api/v1/users/${editingUser}`, formData)
        .then(() => {
          toast.success("User updated successfully");
          fetchUsers();
          setOpenModal(false);
        })
        .catch(() => toast.error("Error updating user"));
    } else {
      axios.post("http://localhost:8000/api/v1/users", formData)
        .then(() => {
          toast.success("User added successfully");
          fetchUsers();
          setOpenModal(false);
        })
        .catch(() => toast.error("Error adding user"));
    }
  };

  const handleAddNewUser = () => {
    setIsEditing(false);
    setFormData({ name: "", email: "", Role: "user", password: "" });
    setOpenModal(true);
  };

  const openDeleteConfirmationDialog = (user) => {
    setUserToDelete(user);
    setOpenDeleteDialog(true);
  };

  const closeDeleteConfirmationDialog = () => {
    setOpenDeleteDialog(false);
    setUserToDelete(null);
  };

  const handleChangePage = (event, newPage) => {
    setPage(newPage);
  };

  const handleChangeRowsPerPage = (event) => {
    setRowsPerPage(parseInt(event.target.value, 10));
    setPage(0);
  };

  return (
<<<<<<< HEAD
    <div>
      <div style={{ padding: "30px" }}>
        <div>
          <Box sx={{ p: 4 }}>
=======
    <div style={{ padding: "30px" }}>
      <h2 style={{ paddingLeft: "20px" }}>User Management</h2>
      <div style={{ padding: "10px", height: "25%", display: "flex", flexDirection: "row", alignItems: "center", gap: "20px" }}>
        <TextField
          label="Search by Name"
          name="name"
          value={filters.name}
          onChange={handleFilterChange}
          style={{
            flex: 1, // To make it stretch
            height: "40px", // Match the height of the button
          }}
          InputProps={{
            style: {
              height: "40px", // Match the height of the button
              padding: "0 14px", // Adjust padding to align text
              textAlign: "center", // Center the text inside the input field
            }
          }}
          InputLabelProps={{
            style: {
              fontSize: "12px", // Smaller font size for label
            }
          }}
        />
        <TextField
          label="Search by Email"
          name="email"
          value={filters.email}
          onChange={handleFilterChange}
          style={{
            flex: 1, // To make it stretch
            height: "40px", // Match the height of the button
          }}
          InputProps={{
            style: {
              height: "40px", // Match the height of the button
              padding: "0 14px", // Adjust padding to align text
              textAlign: "center", // Center the text inside the input field
            }
          }}
          InputLabelProps={{
            style: {
              fontSize: "12px", // Smaller font size for label
            }
          }}
        />
        <Select
          name="Role"
          value={filters.Role || ""} // Default to empty string to show "All Roles"
          onChange={handleFilterChange}
          style={{
            flex: 1, // To make it stretch
            height: "40px", // Match the height of the button
          }}
          MenuProps={{
            PaperProps: {
              style: {
                maxHeight: 300,
              },
            },
          }}
        >
          <MenuItem value="">All Roles</MenuItem> {/* Default option */}
          <MenuItem value="admin">Admin</MenuItem>
          <MenuItem value="user">User</MenuItem>
        </Select>
        <Button
          onClick={handleSearch}
          variant="contained"
          sx={{
            margin: "20px 0",
            backgroundColor: "#641A90", // Dark purple background
            color: "white", // White font color
            border: "none", // Remove border
            "&:hover": {
              backgroundColor: "#F4E6FF", // Light purple background on hover
              color: "#641A90", // Dark purple font color on hover
              border: "none", // Ensure no border on hover
            },
          }}
        >
          Search
        </Button>
      </div>

      <div>
        <Box sx={{ p: 4 }}>

          <div className='mt-3 mb-5'>
            <PageTitle value="User Manage"></PageTitle>
            <CustomBreadcrumbs
              paths={[
                { label: 'User Manage' },
              ]} />
          </div>

          {/* Search/Filters Section */}
          <Box sx={{ display: 'flex', gap: 2, mb: 4, alignItems: 'center' }}>
            <TextField
              label="Search by Name"
              name="name"
              value={filters.name}
              onChange={handleFilterChange}
              fullWidth
              sx={{ height: 56, borderRadius: '8px' }}
            />
            <TextField
              label="Search by Email"
              name="email"
              value={filters.email}
              onChange={handleFilterChange}
              fullWidth
              sx={{ height: 56, borderRadius: '8px' }}
            />
            <Select
              name="Role"
              value={filters.Role}
              onChange={handleFilterChange}
              fullWidth
              displayEmpty
              sx={{ height: 56, borderRadius: '8px' }}
            >
              <MenuItem value="">All Roles</MenuItem>
              <MenuItem value="admin">Admin</MenuItem>
              <MenuItem value="user">User</MenuItem>
            </Select>
            <Button
              onClick={handleSearch}
              variant="contained"
              className="bg-purple-600 hover:bg-purple-700 text-white h-[56px]"
              sx={{ width: '400px' }}
            >
              Search
            </Button>
          </Box>

          <Button
            onClick={handleAddNewUser}
            variant="contained"
            color="primary"
            sx={{
              margin: "20px 0",
              backgroundColor: "#641A90", // Dark purple background
              color: "white", // White font color
              border: "none",
              marginLeft: "10px", // Remove border
              "&:hover": {
                backgroundColor: "#F4E6FF", // Light purple background on hover
                color: "#641A90", // Dark purple font color on hover
                border: "none", // Ensure no border on hover
              },
            }}
          >
            Add New User
          </Button>
>>>>>>> 7cd05507



          <TableContainer component={Paper}>
            <Table sx={{ marginLeft: "15px" }}>
              <TableHead>
                <TableRow style={{ backgroundColor: "#F4E6FF" }}>
                  <TableCell style={{ padding: "8px", textAlign: "center", verticalAlign: "middle" }}>Name</TableCell>
                  <TableCell style={{ padding: "8px", textAlign: "center", verticalAlign: "middle" }}>Email</TableCell>
                  <TableCell style={{ padding: "8px", textAlign: "center", verticalAlign: "middle" }}>Role</TableCell>
                  <TableCell style={{ padding: "8px", textAlign: "center", verticalAlign: "middle" }}>Actions</TableCell>
                </TableRow>
              </TableHead>
              <TableBody>
                {filteredUsers.length > 0 ? (
                  filteredUsers.map((user) => (
                    <TableRow key={user._id}>
                      <TableCell style={{ padding: "8px", verticalAlign: "middle" }}>{user.name}</TableCell>
                      <TableCell style={{ padding: "8px", verticalAlign: "middle" }}>{user.email}</TableCell>
                      <TableCell style={{ padding: "8px", verticalAlign: "middle" }}>
                        <Button
                          variant="contained"
                          sx={{
                            backgroundColor: user.Role === "admin" ? "#E8F5E9" : "#E3F2FD", // Very light green for admin, very light blue for user
                            color: user.Role === "admin" ? "#1B5E20" : "#0D47A1", // Dark green for admin, dark blue for user
                            fontWeight: "bold",
                            fontSize: "12px", // Small font size
                            padding: "2px 8px", // Compact button size
                            minWidth: "auto", // Prevents unnecessary expansion
                            borderRadius: "8px", // Smooth rounded corners
                            textTransform: "none", // Keeps text normal (not uppercase)
                            display: "flex",
                            justifyContent: "center",
                            alignItems: "center",
                            "&:hover": {
                              backgroundColor: user.Role === "admin" ? "#D0F8CE" : "#D6EAF8", // Slightly darker shade on hover
                            },
                          }}
                        >
                          {user.Role}
                        </Button>
                      </TableCell>
                      <TableCell style={{ padding: "8px", textAlign: "center", verticalAlign: "middle" }}>
                        <IconButton
                          onClick={() => startEditing(user)}
                          style={{
                            color: "#641A90", // Purple color
                            padding: "8px", // Slightly reduced padding
                          }}
                        >
                          <Edit style={{ fontSize: "18px" }} /> {/* Adjust icon size */}
                        </IconButton>
                        <IconButton
                          onClick={() => deleteUser(user._id)}
                          style={{
                            color: "#641A90",
                            padding: "8px",
                          }}
                        >
                          <Delete style={{ fontSize: "18px" }} />
                        </IconButton>
                      </TableCell>
                    </TableRow>
                  ))
                ) : (
                  <TableRow>
                    <TableCell colSpan="4" style={{ padding: "8px", textAlign: "center", verticalAlign: "middle" }}>
                      No matching users found
                    </TableCell>
                  </TableRow>
                )}
              </TableBody>
            </Table>
          </TableContainer>

          {/* Pagination */}
          <TablePagination
            rowsPerPageOptions={[5, 10, 25]}
            component="div"
            count={filteredUsers.length}
            rowsPerPage={rowsPerPage}
            page={page}
            onPageChange={handleChangePage}
            onRowsPerPageChange={handleChangeRowsPerPage}
          />
        </Box>

        {/* Edit/Add User Dialog */}
        <Dialog open={openModal} onClose={() => setOpenModal(false)}>
          <DialogTitle>{isEditing ? "Edit User" : "Add New User"}</DialogTitle>
          <DialogContent>
            <TextField
              label="Name"
              fullWidth
              value={formData.name}
              onChange={(e) => setFormData({ ...formData, name: e.target.value })}
              sx={{ mb: 2 }}
            />
            <TextField
              label="Email"
              fullWidth
              value={formData.email}
              onChange={(e) => setFormData({ ...formData, email: e.target.value })}
              sx={{ mb: 2 }}
            />
            <Select
              label="Role"
              fullWidth
              value={formData.Role}
              onChange={(e) => setFormData({ ...formData, Role: e.target.value })}
              sx={{ mb: 2 }}
            >
              <MenuItem value="user">User</MenuItem>
              <MenuItem value="admin">Admin</MenuItem>
            </Select>
            <TextField
              label="Password"
              type="password"
              fullWidth
              value={formData.password}
              onChange={(e) => setFormData({ ...formData, password: e.target.value })}
              sx={{ mb: 2 }}
            />
          </DialogContent>
          <DialogActions>
            <Button onClick={() => setOpenModal(false)}>Cancel</Button>
            <Button onClick={saveUser} variant="contained">{isEditing ? "Save Changes" : "Add User"}</Button>
          </DialogActions>
        </Dialog>

        {/* Delete Confirmation Dialog */}
        <Dialog open={openDeleteDialog} onClose={closeDeleteConfirmationDialog}>
          <DialogTitle>Confirm Deletion</DialogTitle>
          <DialogContent>
            <Typography>Are you sure you want to delete this user?</Typography>
          </DialogContent>
          <DialogActions>
            <Button onClick={closeDeleteConfirmationDialog}>Cancel</Button>
            <Button onClick={deleteUser} color="error">Delete</Button>
          </DialogActions>
        </Dialog>
      </div>
    </div>
  );
}


export default Usermanage;<|MERGE_RESOLUTION|>--- conflicted
+++ resolved
@@ -119,100 +119,95 @@
   };
 
   return (
-<<<<<<< HEAD
-    <div>
+    <ThemeProvider theme={theme}>
       <div style={{ padding: "30px" }}>
+        <h2 style={{ paddingLeft: "20px" }}>User Management</h2>
+        <div style={{ padding: "10px", height: "25%", display: "flex", flexDirection: "row", alignItems: "center", gap: "20px" }}>
+          <TextField
+            label="Search by Name"
+            name="name"
+            value={filters.name}
+            onChange={handleFilterChange}
+            style={{
+              flex: 1, // To make it stretch
+              height: "40px", // Match the height of the button
+            }}
+            InputProps={{
+              style: {
+                height: "40px", // Match the height of the button
+                padding: "0 14px", // Adjust padding to align text
+                textAlign: "center", // Center the text inside the input field
+              }
+            }}
+            InputLabelProps={{
+              style: {
+                fontSize: "12px", // Smaller font size for label
+              }
+            }}
+          />
+          <TextField
+            label="Search by Email"
+            name="email"
+            value={filters.email}
+            onChange={handleFilterChange}
+            style={{
+              flex: 1, // To make it stretch
+              height: "40px", // Match the height of the button
+            }}
+            InputProps={{
+              style: {
+                height: "40px", // Match the height of the button
+                padding: "0 14px", // Adjust padding to align text
+                textAlign: "center", // Center the text inside the input field
+              }
+            }}
+            InputLabelProps={{
+              style: {
+                fontSize: "12px", // Smaller font size for label
+              }
+            }}
+          />
+          <Select
+            name="Role"
+            value={filters.Role || ""} // Default to empty string to show "All Roles"
+            onChange={handleFilterChange}
+            style={{
+              flex: 1, // To make it stretch
+              height: "40px", // Match the height of the button
+            }}
+            MenuProps={{
+              PaperProps: {
+                style: {
+                  maxHeight: 300,
+                },
+              },
+            }}
+          >
+            <MenuItem value="">All Roles</MenuItem> {/* Default option */}
+            <MenuItem value="admin">Admin</MenuItem>
+            <MenuItem value="user">User</MenuItem>
+          </Select>
+          <Button
+            onClick={handleSearch}
+            variant="contained"
+            sx={{
+              margin: "20px 0",
+              backgroundColor: "#641A90", // Dark purple background
+              color: "white", // White font color
+              border: "none", // Remove border
+              "&:hover": {
+                backgroundColor: "#F4E6FF", // Light purple background on hover
+                color: "#641A90", // Dark purple font color on hover
+                border: "none", // Ensure no border on hover
+              },
+            }}
+          >
+            Search
+          </Button>
+        </div>
+
         <div>
           <Box sx={{ p: 4 }}>
-=======
-    <div style={{ padding: "30px" }}>
-      <h2 style={{ paddingLeft: "20px" }}>User Management</h2>
-      <div style={{ padding: "10px", height: "25%", display: "flex", flexDirection: "row", alignItems: "center", gap: "20px" }}>
-        <TextField
-          label="Search by Name"
-          name="name"
-          value={filters.name}
-          onChange={handleFilterChange}
-          style={{
-            flex: 1, // To make it stretch
-            height: "40px", // Match the height of the button
-          }}
-          InputProps={{
-            style: {
-              height: "40px", // Match the height of the button
-              padding: "0 14px", // Adjust padding to align text
-              textAlign: "center", // Center the text inside the input field
-            }
-          }}
-          InputLabelProps={{
-            style: {
-              fontSize: "12px", // Smaller font size for label
-            }
-          }}
-        />
-        <TextField
-          label="Search by Email"
-          name="email"
-          value={filters.email}
-          onChange={handleFilterChange}
-          style={{
-            flex: 1, // To make it stretch
-            height: "40px", // Match the height of the button
-          }}
-          InputProps={{
-            style: {
-              height: "40px", // Match the height of the button
-              padding: "0 14px", // Adjust padding to align text
-              textAlign: "center", // Center the text inside the input field
-            }
-          }}
-          InputLabelProps={{
-            style: {
-              fontSize: "12px", // Smaller font size for label
-            }
-          }}
-        />
-        <Select
-          name="Role"
-          value={filters.Role || ""} // Default to empty string to show "All Roles"
-          onChange={handleFilterChange}
-          style={{
-            flex: 1, // To make it stretch
-            height: "40px", // Match the height of the button
-          }}
-          MenuProps={{
-            PaperProps: {
-              style: {
-                maxHeight: 300,
-              },
-            },
-          }}
-        >
-          <MenuItem value="">All Roles</MenuItem> {/* Default option */}
-          <MenuItem value="admin">Admin</MenuItem>
-          <MenuItem value="user">User</MenuItem>
-        </Select>
-        <Button
-          onClick={handleSearch}
-          variant="contained"
-          sx={{
-            margin: "20px 0",
-            backgroundColor: "#641A90", // Dark purple background
-            color: "white", // White font color
-            border: "none", // Remove border
-            "&:hover": {
-              backgroundColor: "#F4E6FF", // Light purple background on hover
-              color: "#641A90", // Dark purple font color on hover
-              border: "none", // Ensure no border on hover
-            },
-          }}
-        >
-          Search
-        </Button>
-      </div>
-
-      <div>
-        <Box sx={{ p: 4 }}>
 
           <div className='mt-3 mb-5'>
             <PageTitle value="User Manage"></PageTitle>
@@ -281,7 +276,6 @@
           >
             Add New User
           </Button>
->>>>>>> 7cd05507
 
 
 
@@ -412,19 +406,20 @@
           </DialogActions>
         </Dialog>
 
-        {/* Delete Confirmation Dialog */}
-        <Dialog open={openDeleteDialog} onClose={closeDeleteConfirmationDialog}>
-          <DialogTitle>Confirm Deletion</DialogTitle>
-          <DialogContent>
-            <Typography>Are you sure you want to delete this user?</Typography>
-          </DialogContent>
-          <DialogActions>
-            <Button onClick={closeDeleteConfirmationDialog}>Cancel</Button>
-            <Button onClick={deleteUser} color="error">Delete</Button>
-          </DialogActions>
-        </Dialog>
+          {/* Delete Confirmation Dialog */}
+          <Dialog open={openDeleteDialog} onClose={closeDeleteConfirmationDialog}>
+            <DialogTitle>Confirm Deletion</DialogTitle>
+            <DialogContent>
+              <Typography>Are you sure you want to delete this user?</Typography>
+            </DialogContent>
+            <DialogActions>
+              <Button onClick={closeDeleteConfirmationDialog}>Cancel</Button>
+              <Button onClick={deleteUser} color="error">Delete</Button>
+            </DialogActions>
+          </Dialog>
+        </div>
       </div>
-    </div>
+    </ThemeProvider>
   );
 }
 
