--- conflicted
+++ resolved
@@ -125,28 +125,10 @@
 
       {/* Bottom Categories */}
       <div className="w-full max-w-[1350px] flex justify-around text-sm font-medium pb-[10px] space-x-6 sm:space-x-4">
-<<<<<<< HEAD
-        <Link to="/home" className="hover:text-blue-400">
-          Home
-        </Link>
-        <Link to="/modeselect" className="hover:text-blue-400">
-          Custom Build
-        </Link>
-        <Link
-          to="/productcategorypage/prebuild"
-          className="hover:text-blue-400"
-        >
-          Pre Build
-        </Link>
-        <Link to="/productcategorypage/laptop" className="hover:text-blue-400">
-          Laptops
-        </Link>
-=======
         <Link to="/home" className="hover:text-blue-400">Home</Link>
-        <Link to="#" className="hover:text-blue-400">Custom Build</Link>
+        <Link to="/modeselect" className="hover:text-blue-400">Custom Build</Link>
         <Link to="/productcategorypage/prebuild" className="hover:text-blue-400">Pre Build</Link>
         <Link to="/productcategorypage/laptop" className="hover:text-blue-400">Laptops</Link>
->>>>>>> cd2fc8da
 
         {/* Components Dropdown */}
         <div className="relative dropdown-container">
