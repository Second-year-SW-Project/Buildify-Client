--- conflicted
+++ resolved
@@ -14,13 +14,9 @@
 
         <div className="w-full md:w-1/4 mb-6 md:mb-0">
           <a href="/"><img src="https://res.cloudinary.com/ddstqdrhm/image/upload/v1746019319/logo-userfooterblue_hibbqm.png"></img></a>
-<<<<<<< HEAD
           <p className="ml-14 mt-2 text-justify text-sm">
-=======
-          <p className="ml-8 mt-2 text-justify text-sm">
->>>>>>> c8b00025
-            Explore the ultimate PC customization experience! Our platform offers top-quality 
-            components, real-time compatibility checks, secure payments, and personalized support 
+            Explore the ultimate PC customization experience! Our platform offers top-quality
+            components, real-time compatibility checks, secure payments, and personalized support
             to help you build your dream PC effortlessly.
           </p>
         </div>
