--- conflicted
+++ resolved
@@ -5,11 +5,7 @@
 import { toast } from "sonner";
 import axios from "axios";
 import { setAuthUser } from "../Store/authSlice";
-<<<<<<< HEAD
-import sideImage from "../assets/PC.webp";
-=======
 import pcImage from "../assets/PC.webp";
->>>>>>> 4c7d3816
 import logo from '../assets/logo.png';
 
 const ResetPassword = () => {
@@ -58,7 +54,6 @@
       <Card className="!bg-[#23103C] !rounded-xl !flex !p-8 !w-full md:!max-w-5xl !shadow-lg">
         {/* Left Section */}
         <Box className="flex-[1.2] !hidden md:!flex flex-col items-center justify-center !pr-6">
-<<<<<<< HEAD
           <Typography variant="h3" className="!text-white !font-bold !mb-4 !text-4xl">
             PC BUILDER
           </Typography>
@@ -72,123 +67,118 @@
             className="w-full max-w-[420px] !mt-4"
           />
         </Box>
-=======
-                <img 
-                      src={logo} 
-                      alt="Logo" 
-                      className="w-30 mb-4" 
-                    />
-                  <Typography variant="h6" className="!text-white !text-center !mb-6 !text-lg">
-                    Get compatible recommendations
-                    <br /> Pick your ideal components
-                  </Typography>
-                  <img 
-                    src={pcImage} 
-                    alt="PC" 
-                    className="w-full max-w-[300px] !mt-4" 
-                  />
-                </Box>
->>>>>>> 4c7d3816
+        <img
+          src={logo}
+          alt="Logo"
+          className="w-30 mb-4"
+        />
+        <Typography variant="h6" className="!text-white !text-center !mb-6 !text-lg">
+          Get compatible recommendations
+          <br /> Pick your ideal components
+        </Typography>
+        <img
+          src={pcImage}
+          alt="PC"
+          className="w-full max-w-[300px] !mt-4"
+        />
+    </Box>
 
-        {/* Vertical Divider */}
-        <Divider
-          orientation="vertical"
-          flexItem
-          className="!bg-white/30 !mx-6 !hidden md:!block"
+        {/* Vertical Divider */ }
+  <Divider
+    orientation="vertical"
+    flexItem
+    className="!bg-white/30 !mx-6 !hidden md:!block"
+  />
+
+  {/* Right Section */ }
+  <Box className="flex-1 !min-w-[180px] !max-w-sm">
+
+    <Box className="flex flex-col items-center mb-6">
+      <img
+        src={logo}
+        alt="Logo"
+        className="w-24 mb-4"
+      />
+      <Typography variant="h4" className="!text-white !font-bold !text-xl">
+
+        <Typography variant="h4" className="!text-white !font-bold !text-2xl">
+          Reset Password
+        </Typography>
+    </Box>
+
+    <form className="space-y-4">
+      {/* OTP Field */}
+      <div className="space-y-1">
+        <label className="text-white text-xs font-medium">Verification Code</label>
+        <TextField
+          fullWidth
+          variant="outlined"
+          size="small"
+          value={otp}
+          onChange={(e) => setOtp(e.target.value)}
+          className="!bg-white !rounded"
+          inputProps={{
+            inputMode: 'numeric',
+            pattern: '[0-9]*',
+            className: "!text-xs"
+          }}
         />
+      </div>
 
-        {/* Right Section */}
-        <Box className="flex-1 !min-w-[180px] !max-w-sm">
+      {/* Password Field */}
+      <div className="space-y-1">
+        <label className="text-white text-xs font-medium">New Password</label>
+        <TextField
+          fullWidth
+          type="password"
+          variant="outlined"
+          size="small"
+          value={password}
+          onChange={(e) => setPassword(e.target.value)}
+          className="!bg-white !rounded"
+          InputProps={{ className: "!text-xs" }}
+        />
+      </div>
 
-          <Box className="flex flex-col items-center mb-6">
-<<<<<<< HEAD
-            <img
-              src={logo}
-              alt="Logo"
-              className="w-24 mb-4"
-            />
-            <Typography variant="h4" className="!text-white !font-bold !text-xl">
-=======
-           
-            <Typography variant="h4" className="!text-white !font-bold !text-2xl">
->>>>>>> 4c7d3816
-              Reset Password
-            </Typography>
-          </Box>
+      {/* Confirm Password Field */}
+      <div className="space-y-1">
+        <label className="text-white text-xs font-medium">Confirm Password</label>
+        <TextField
+          fullWidth
+          type="password"
+          variant="outlined"
+          size="small"
+          value={passwordConfirm}
+          onChange={(e) => setPasswordConfirm(e.target.value)}
+          className="!bg-white !rounded"
+          InputProps={{ className: "!text-xs" }}
+        />
+      </div>
 
-          <form className="space-y-4">
-            {/* OTP Field */}
-            <div className="space-y-1">
-              <label className="text-white text-xs font-medium">Verification Code</label>
-              <TextField
-                fullWidth
-                variant="outlined"
-                size="small"
-                value={otp}
-                onChange={(e) => setOtp(e.target.value)}
-                className="!bg-white !rounded"
-                inputProps={{
-                  inputMode: 'numeric',
-                  pattern: '[0-9]*',
-                  className: "!text-xs"
-                }}
-              />
-            </div>
+      {/* Submit Button */}
+      <Button
+        fullWidth
+        onClick={handleSubmit}
+        className="!bg-[#60A5FA] !text-white !font-bold !py-1.5 !rounded-lg
+                      hover:!bg-[#3B82F6] !text-sm !normal-case"
+        disabled={loading}
+      >
+        {loading ? <CircularProgress size={20} /> : "Reset Password"}
+      </Button>
 
-            {/* Password Field */}
-            <div className="space-y-1">
-              <label className="text-white text-xs font-medium">New Password</label>
-              <TextField
-                fullWidth
-                type="password"
-                variant="outlined"
-                size="small"
-                value={password}
-                onChange={(e) => setPassword(e.target.value)}
-                className="!bg-white !rounded"
-                InputProps={{ className: "!text-xs" }}
-              />
-            </div>
-
-            {/* Confirm Password Field */}
-            <div className="space-y-1">
-              <label className="text-white text-xs font-medium">Confirm Password</label>
-              <TextField
-                fullWidth
-                type="password"
-                variant="outlined"
-                size="small"
-                value={passwordConfirm}
-                onChange={(e) => setPasswordConfirm(e.target.value)}
-                className="!bg-white !rounded"
-                InputProps={{ className: "!text-xs" }}
-              />
-            </div>
-
-            {/* Submit Button */}
-            <Button
-              fullWidth
-              onClick={handleSubmit}
-              className="!bg-[#60A5FA] !text-white !font-bold !py-1.5 !rounded-lg
-                      hover:!bg-[#3B82F6] !text-sm !normal-case"
-              disabled={loading}
-            >
-              {loading ? <CircularProgress size={20} /> : "Reset Password"}
-            </Button>
-
-            {/* Back Link */}
-            <Typography className="!text-white !text-center !mt-4 !text-xs">
-              <Link
-                to="/auth/forgetpassword"
-                className="!text-[#60A5FA] hover:!underline"
-              >
-                Back to Forgot Password
-              </Link>
-            </Typography>
-          </form>
-        </Box>
-      </Card>
-    </Box>
+      {/* Back Link */}
+      <Typography className="!text-white !text-center !mt-4 !text-xs">
+        <Link
+          to="/auth/forgetpassword"
+          className="!text-[#60A5FA] hover:!underline"
+        >
+          Back to Forgot Password
+        </Link>
+      </Typography>
+    </form>
+  </Box>
+      </Card >
+    </Box >
   );
 };
 
