--- conflicted
+++ resolved
@@ -30,19 +30,12 @@
         }
 
         console.log("Fetching builds for user:", user._id);
-<<<<<<< HEAD
         const response = await axios.get(`${backendUrl}/api/build/builds/user/${user._id}`, {
           headers: {
             'Authorization': `Bearer ${token}`,
           },
         });
         
-=======
-        const response = await axios.get(
-          `${backendUrl}/api/build/builds/user/${user._id}`
-        );
-
->>>>>>> d0414d49
         if (response.data.success) {
           console.log("Builds fetched successfully:", response.data.builds);
           setBuilds(response.data.builds);
@@ -50,7 +43,6 @@
           throw new Error(response.data.message || "Failed to fetch builds");
         }
       } catch (error) {
-<<<<<<< HEAD
         console.error("Error fetching builds:", error.response?.data || error.message);
         
         if (error.response?.status === 401 || error.message.includes('Authentication required')) {
@@ -74,21 +66,6 @@
             },
           });
         }
-=======
-        console.error(
-          "Error fetching builds:",
-          error.response?.data || error.message
-        );
-        toast.error("Failed to load your builds. Please try again.", {
-          duration: 3000,
-          style: {
-            background: "#ff6b6b",
-            color: "#fff",
-            fontSize: "16px",
-            fontWeight: "bold",
-          },
-        });
->>>>>>> d0414d49
       } finally {
         setLoading(false);
       }
@@ -123,7 +100,6 @@
         style: { background: "#ff6b6b", color: "#fff", fontWeight: "bold" },
       });
     } catch (error) {
-<<<<<<< HEAD
       if (error.response?.status === 401) {
         toast.error("Please login to delete builds", {
           duration: 2000,
@@ -135,12 +111,6 @@
           style: { background: '#ff6b6b', color: '#fff', fontWeight: 'bold' },
         });
       }
-=======
-      toast.error("Failed to delete build.", {
-        duration: 2000,
-        style: { background: "#ff6b6b", color: "#fff", fontWeight: "bold" },
-      });
->>>>>>> d0414d49
     }
   };
 
@@ -148,7 +118,6 @@
   const handlePublishToggle = async (buildId) => {
     try {
       const backendUrl = import.meta.env.VITE_BACKEND_URL;
-<<<<<<< HEAD
       const token = localStorage.getItem("token");
       
       if (!token) {
@@ -165,11 +134,6 @@
         },
       });
       
-=======
-      const response = await axios.patch(
-        `${backendUrl}/api/build/builds/publish/${buildId}`
-      );
->>>>>>> d0414d49
       setBuilds((prev) =>
         prev.map((b) =>
           b._id === buildId ? { ...b, published: response.data.published } : b
@@ -180,7 +144,6 @@
         style: { background: "#7315E5", color: "#fff", fontWeight: "bold" },
       });
     } catch (error) {
-<<<<<<< HEAD
       if (error.response?.status === 401) {
         toast.error("Please login to publish builds", {
           duration: 2000,
@@ -192,12 +155,6 @@
           style: { background: '#ff6b6b', color: '#fff', fontWeight: 'bold' },
         });
       }
-=======
-      toast.error("Failed to update publish status.", {
-        duration: 2000,
-        style: { background: "#ff6b6b", color: "#fff", fontWeight: "bold" },
-      });
->>>>>>> d0414d49
     }
   };
 
@@ -255,12 +212,8 @@
             onClick={() => setSelectedBuild(build)}
             onDelete={() => handleDelete(build._id)}
             onPublishToggle={() => handlePublishToggle(build._id)}
-<<<<<<< HEAD
             onEdit={() => handleEdit(build)}
       />
-=======
-          />
->>>>>>> d0414d49
         ))}
       </div>
       {selectedBuild && (
