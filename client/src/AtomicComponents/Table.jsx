import React from "react";
import {
  Table,
  TableBody,
  TableCell,
  TableContainer,
  TableHead,
  TableRow,
  TablePagination,
  Paper,
} from "@mui/material";
import theme from "./theme.jsx";
import Iconset from "./Icons/Iconset.jsx";



export function UserTable({ columns, data }) {

<<<<<<< HEAD
=======
const UserTable = ({ columns, data, color, backgroundColor, width }) => {
>>>>>>> 63bba84b
  const [page, setPage] = React.useState(0);
  const [rowsPerPage, setRowsPerPage] = React.useState(5);

  const handleChangePage = (event, newPage) => {
    setPage(newPage);
  };

  const handleChangeRowsPerPage = (event) => {
    setRowsPerPage(parseInt(event.target.value, 10));
    setPage(0);
  }

  return (
    <Paper style={{ width: width || "100%" }}>
      <TableContainer>
        <Table>
          <TableHead>
<<<<<<< HEAD
            <TableRow style={{ backgroundColor: theme.palette.primary.main }}>
=======
            <TableRow style={{ backgroundColor: backgroundColor || "#f4f4f4" }}>
>>>>>>> 63bba84b
              {columns.map((column) => (
                <TableCell key={column.id} style={{ color: color || "black" }}>
                  {column.label}
                </TableCell>
              ))}
<<<<<<< HEAD
              <TableCell></TableCell>
=======
              <TableCell style={{ color: color || "black" }}>Actions</TableCell>
>>>>>>> 63bba84b
            </TableRow>
          </TableHead>
          <TableBody>
            {data
              .slice(page * rowsPerPage, page * rowsPerPage + rowsPerPage)
              .map((row, index) => (
                <TableRow key={index}>
                  {columns.map((column) => (
                    <TableCell
                      key={column.id}
                      style={{ color: color || "black" }}
                    >
                      {row[column.id]}
                    </TableCell>
                  ))}
                  <TableCell>
                    <Iconset type="edit" />
                    <Iconset type="more" />
                  </TableCell>
                </TableRow>
              ))}
          </TableBody>
        </Table>
      </TableContainer>
      <TablePagination
        rowsPerPageOptions={[5, 10, 25]}
        component="div"
        count={data.length}
        rowsPerPage={rowsPerPage}
        page={page}
        onPageChange={handleChangePage}
        onRowsPerPageChange={handleChangeRowsPerPage}
      />
    </Paper >
  );
};

export default UserTable;

<<<<<<< HEAD
// How to Use
=======
// Usage Example
>>>>>>> 63bba84b

//   const userColumns = [
//     { id: "useCard", label: "User"  },
//     { id: "phone", label: "Phone Number" },
//     { id: "registrationDate", label: "Registration Date" },
//     { id: "status", label: "Status" },
//   ];

//   const userData = [
//     {
//       name: <Usercard name='Gethmi Rathnyaka' email='gethmirathnayaka@gmai.com' src='yourprofile image' ></Usercard>,
//       phone: "+46 8 123 456",
//       registrationDate: "2024-11-07",
//       status: "Banned",
//     },
//     {
//       name: <Usercard name='Sahan Tharaka' email='sahantharaka@gmai.com' src='yourprofile image' ></Usercard>,
//       phone: "+54 11 1234-5678",
//       registrationDate: "2024-11-08",
//       status: "Inactive",
//     },
//   ];

//   return (
<<<<<<< HEAD
//    <Box sx={{ width: '100%', maxWidth: 1000, borderRadius: "20px" }}>
//   <UserTable
//     columns={userColumns}
//     data={userData}
//   />
// </Box>
//   );
=======
//     <User Table
//       columns={userColumns}
//       data={userData}
//       color="blue"
//       backgroundColor="#e0e0e0"
//       width="80%"
//     />
//   )
>>>>>>> 63bba84b
<|MERGE_RESOLUTION|>--- conflicted
+++ resolved
@@ -16,10 +16,6 @@
 
 export function UserTable({ columns, data }) {
 
-<<<<<<< HEAD
-=======
-const UserTable = ({ columns, data, color, backgroundColor, width }) => {
->>>>>>> 63bba84b
   const [page, setPage] = React.useState(0);
   const [rowsPerPage, setRowsPerPage] = React.useState(5);
 
@@ -37,21 +33,13 @@
       <TableContainer>
         <Table>
           <TableHead>
-<<<<<<< HEAD
             <TableRow style={{ backgroundColor: theme.palette.primary.main }}>
-=======
-            <TableRow style={{ backgroundColor: backgroundColor || "#f4f4f4" }}>
->>>>>>> 63bba84b
               {columns.map((column) => (
                 <TableCell key={column.id} style={{ color: color || "black" }}>
                   {column.label}
                 </TableCell>
               ))}
-<<<<<<< HEAD
               <TableCell></TableCell>
-=======
-              <TableCell style={{ color: color || "black" }}>Actions</TableCell>
->>>>>>> 63bba84b
             </TableRow>
           </TableHead>
           <TableBody>
@@ -91,11 +79,7 @@
 
 export default UserTable;
 
-<<<<<<< HEAD
 // How to Use
-=======
-// Usage Example
->>>>>>> 63bba84b
 
 //   const userColumns = [
 //     { id: "useCard", label: "User"  },
@@ -120,21 +104,10 @@
 //   ];
 
 //   return (
-<<<<<<< HEAD
 //    <Box sx={{ width: '100%', maxWidth: 1000, borderRadius: "20px" }}>
 //   <UserTable
 //     columns={userColumns}
 //     data={userData}
 //   />
 // </Box>
-//   );
-=======
-//     <User Table
-//       columns={userColumns}
-//       data={userData}
-//       color="blue"
-//       backgroundColor="#e0e0e0"
-//       width="80%"
-//     />
-//   )
->>>>>>> 63bba84b
+//   );