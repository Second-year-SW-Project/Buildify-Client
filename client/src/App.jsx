--- conflicted
+++ resolved
@@ -2,8 +2,7 @@
 import { useState } from "react";
 import { BrowserRouter as Router, Route, Routes, Link } from "react-router-dom";
 import { InputField } from "./AtomicComponents/Inputs/Input";
-<<<<<<< HEAD
-import UserTable from "./AtomicComponents/Table";
+import UserTable from "./MoleculesComponents/Table";
 import {
   ImageUploadButton,
   PrimaryButton,
@@ -12,10 +11,6 @@
   ApplyButton,
   AddButton,
 } from "./AtomicComponents/Buttons/Buttons";
-=======
-import UserTable from "./MoleculesComponents/Table";
-import { ImageUploadButton, PrimaryButton, OutlinedButton, CustomOutlinedButton, ApplyButton, AddButton } from "./AtomicComponents/Buttons/Buttons";
->>>>>>> cf37f7d6
 import { WidthFull } from "@mui/icons-material";
 import { SearchBar } from "./AtomicComponents/Inputs/Searchbar";
 import SetDate from "./AtomicComponents/Inputs/date";
@@ -35,7 +30,6 @@
 
   return (
     <Router>
-<<<<<<< HEAD
       <>
         {/* Test of inputs */}
         {/* <div className="p-7">
@@ -85,11 +79,6 @@
           {/* <Route path="/test" element={<Test />} /> */}
         </Routes>
       </>
-=======
-      <Routes>
-
-      </Routes>
->>>>>>> cf37f7d6
     </Router>
   );
 }
