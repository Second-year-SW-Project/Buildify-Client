--- conflicted
+++ resolved
@@ -1,34 +1,20 @@
-<<<<<<< HEAD
 import React from "react";
+import { useState } from "react";
+import { BrowserRouter as Router, Route, Routes, Link } from "react-router-dom";
 
-
-
+import UserTable from "./AtomicComponents/Table";
 import { ImageUploadButton, PrimaryButton, OutlinedButton, CustomOutlinedButton, ApplyButton, AddButton } from "./AtomicComponents/Buttons/Buttons";
-
-function App() {
 
 
 
 
 
 
-
-
-
-
-
-=======
-
-import { useState } from "react";
-import { BrowserRouter as Router, Route, Routes, Link } from "react-router-dom";
-import UserTable from "./AtomicComponents/Table";
-
-
 function App() {
   //const [count, setCount] = useState(0);
-return (
+  return (
     <Router>
-      <> 
+      <>
         <Routes>
           {/* <Route path="/" exact component={Home} /> */}
           {/* <Route path="/test" element={<Test />} /> */}
@@ -36,7 +22,6 @@
       </>
     </Router>
   );
->>>>>>> e4abb901
 }
 
 export default App;