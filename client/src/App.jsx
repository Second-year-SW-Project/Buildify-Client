--- conflicted
+++ resolved
@@ -1,4 +1,3 @@
-<<<<<<< HEAD
 import React from "react";
 import { useState } from "react";
 import { BrowserRouter as Router, Route, Routes, Link } from "react-router-dom";
@@ -10,83 +9,18 @@
 import SetDate from "./AtomicComponents/Inputs/date";
 import { Box } from "@mui/material";
 import Usercard from "./AtomicComponents/Cards/Usercard";
-import Home from "./Home.jsx";
-import Signup from "./auth/Signup.jsx"; 
-import Verify from "./auth/Verify.jsx";
-import Login from "./auth/Login.jsx";
-import Forgetpassword from "./auth/Forgetpassword.jsx";
-import ResetPassword from "./auth/ResetPassword.jsx";
-import OAuthCallback from "./auth/OAuthCallback.jsx";
-import Dashboard from "./auth/Dashboard.jsx";
-import Admindashboard from "./auth/admindashboard.jsx";
-import UserComplaints from "./auth/userComplaints.jsx";
-import AdminComplaints from "./auth/adminComplaint.jsx";
-import ComplaintSubmit from "./auth/complaintSubmit.jsx";
-import Usermanage from "./auth/usermanage.jsx";
-
 
 
 function App() {
   return (
     <Router>
       <Routes>
-        <Route path="/" element={<Home />} />
-        <Route path="/auth/signup" element={<Signup />} />
-        <Route path="/auth/verify" element={< Verify/>} />
-        <Route path="/auth/login" element={<Login />} />
-        <Route path="/auth/forgetpassword" element={<Forgetpassword />} />
-        <Route path="/auth/resetpassword" element={<ResetPassword />} />
-        <Route path="/auth/dashboard" element={<Dashboard/>}/>
-        <Route path="/auth/admindashboard" element={<Admindashboard/>} />
-        <Route path="/auth/usercomplaint" element={<UserComplaints/>} />
-        <Route path="/auth/admincomplaint" element={<AdminComplaints/>} />
-        <Route path="/auth/complaintsubmit" element={<ComplaintSubmit/>} />
-        <Route path="/auth/usermanage" element={<Usermanage/>} />
-        <Route path="/auth/callback" element={<OAuthCallback />} />
 
-        
       </Routes>
     </Router>
-=======
-import './App.css';
-import { useState } from 'react';
-import Navbar from './MoleculesComponents/User_navbar_and_footer/Navbar';
-import Footer from './MoleculesComponents/User_navbar_and_footer/Footer';
-import Test from './pages/Test';
-import Home from './pages/Home/Home';
-import Productcategorypage from './pages/Producat_category/Productcategorypage';
-import Itempage from './pages/Single_Item/Itempage';
+  );
 
 
-function App() {
-  return (
-    
-      <div>
-        <Home></Home>
-
-        
-
-      
-            
-        
-        
-      
-        
-
-
-      
-      </div>
-    
-    
-    
-    
-    
-    
->>>>>>> 6b171e44
-  );
 }
 
-
-
-
-export default App+export default App;