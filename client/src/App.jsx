<<<<<<< HEAD
import React from "react";
import { useState } from "react";
import { BrowserRouter as Router, Route, Routes, Link } from "react-router-dom";
import { InputField } from "./AtomicComponents/Inputs/Input";
import UserTable from "./MoleculesComponents/Table";
import { ImageUploadButton, PrimaryButton, OutlinedButton, CustomOutlinedButton, ApplyButton, AddButton } from "./AtomicComponents/Buttons/Buttons";
import { WidthFull } from "@mui/icons-material";
import { SearchBar } from "./AtomicComponents/Inputs/Searchbar";
import SetDate from "./AtomicComponents/Inputs/date";
import { Box } from "@mui/material";
import Usercard from "./AtomicComponents/Cards/Usercard";
=======
import { Outlet } from "react-router-dom";
import { AppProvider } from "@toolpad/core/react-router-dom";
import Iconset from './AtomicComponents/Icons/Iconset';
import theme from './AtomicComponents/theme';
>>>>>>> c08415d8

const NAVIGATION = [
  {
    kind: 'header',
    title: 'Main',
  },
  {
    title: 'Dashboard',
    icon: <Iconset type="dashboard" />,
  },
  {
    segment: 'admin',
    title: 'Admin',
    icon: <Iconset type="admin" />,
    children: [
      {
        segment: 'profile',
        title: 'Profile',
        icon: <Iconset type="profile" />,
      },
      {
        segment: 'setting',
        title: 'Settings',

        icon: <Iconset type='settings' />,
      },
    ],
  },
  {
    kind: 'divider',
  },
  {
    kind: 'header',
    title: 'Product & Order',
  },
  {
    segment: 'products',
    title: 'Products',
    icon: <Iconset type="product" />,
    children: [
      {
        segment: 'manageproduct',
        title: 'Manage Product',
        icon: <Iconset type="productList" />,
      },
      {
        segment: 'createproduct',
        title: 'Create Product',
        icon: <Iconset type="productCreate" />,
      },
    ],

  },
  {
    segment: 'orders',
    title: 'Orders ',
    icon: <Iconset type="order" />,
    children: [
      {
        segment: 'orderlist',
        title: 'Order List',
        icon: <Iconset type="orderList" />,
      },
      {
        segment: 'receiveorder',
        title: 'Received Order',
        icon: <Iconset type="receiveOrder" />,
      },
    ],
  },
  {
    kind: 'divider',
  },
  {
    kind: 'header',
    title: 'User Section',
  },
  {
    segment: 'usermanage',
    title: 'User Manage',
    icon: <Iconset type="user-manage" />,

  },
  {
    kind: 'divider',
  },
  {
    kind: 'header',
    title: 'Feedbacks',
  },
  {
    segment: 'feedbackmanage',
    title: 'Feedback Manage',
    icon: <Iconset type="feedback-manage" />,
    children: [
      {
        segment: 'complaints',
        title: 'Complains',
        icon: <Iconset type="complains" />,
      },
      {
        segment: 'comments&reviews',
        title: 'Comments & Reviews',
        icon: <Iconset type="comments" />,
      },
      {
        segment: 'rma',
        title: 'RMA',
        icon: <Iconset type="RMA" />,
      }
    ],
  },
  {
    kind: 'divider',
  },
  {
    kind: 'header',
    title: 'Invoices',
  },
  {
    segment: 'invoice',
    title: 'Invoice ',
    icon: <Iconset type="invoice" />,
    children: [
      {
        segment: 'invoicelist',
        title: 'Invoice List',
        icon: <Iconset type="invoiceList" />,
      },
      {
        segment: 'invoicecreate',
        title: 'Create Invoice',
        icon: <Iconset type="createInvoice" />,
      },
    ],
  },

];

function App() {
<<<<<<< HEAD
  return (
    <Router>
      <Routes>

      </Routes>
    </Router>
  );
=======

>>>>>>> c08415d8

  return (
    <AppProvider
      navigation={NAVIGATION}
      branding={{
        logo: (<img
          src='/src/assets/images/Logos/logo-white.png'
          alt='Logo'
          style={{
            marginLeft: '8px',
            marginTop: '4px',
            maxWidth: '100%',
            height: 'auto',
            width: '140px'
          }}
        />
        ),
        title: '',
      }}
      theme={theme}
    >
      <Outlet />
    </AppProvider>
  )

}

export default App;<|MERGE_RESOLUTION|>--- conflicted
+++ resolved
@@ -1,21 +1,7 @@
-<<<<<<< HEAD
-import React from "react";
-import { useState } from "react";
-import { BrowserRouter as Router, Route, Routes, Link } from "react-router-dom";
-import { InputField } from "./AtomicComponents/Inputs/Input";
-import UserTable from "./MoleculesComponents/Table";
-import { ImageUploadButton, PrimaryButton, OutlinedButton, CustomOutlinedButton, ApplyButton, AddButton } from "./AtomicComponents/Buttons/Buttons";
-import { WidthFull } from "@mui/icons-material";
-import { SearchBar } from "./AtomicComponents/Inputs/Searchbar";
-import SetDate from "./AtomicComponents/Inputs/date";
-import { Box } from "@mui/material";
-import Usercard from "./AtomicComponents/Cards/Usercard";
-=======
 import { Outlet } from "react-router-dom";
 import { AppProvider } from "@toolpad/core/react-router-dom";
 import Iconset from './AtomicComponents/Icons/Iconset';
 import theme from './AtomicComponents/theme';
->>>>>>> c08415d8
 
 const NAVIGATION = [
   {
@@ -156,17 +142,7 @@
 ];
 
 function App() {
-<<<<<<< HEAD
-  return (
-    <Router>
-      <Routes>
 
-      </Routes>
-    </Router>
-  );
-=======
-
->>>>>>> c08415d8
 
   return (
     <AppProvider
