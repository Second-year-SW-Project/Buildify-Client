import { StrictMode } from "react";
import { createRoot } from "react-dom/client";
import "./index.css";
import App from "./App.jsx";
import { ThemeProvider } from "@mui/material/styles";

<<<<<<< HEAD



createRoot(document.getElementById('root')).render(

  <StrictMode>
    <App />
  </StrictMode>,

=======
import theme from "./AtomicComponents/theme.jsx";

createRoot(document.getElementById("root")).render(
  <ThemeProvider theme={theme}>
    <StrictMode>
      <App />
    </StrictMode>
  </ThemeProvider>
>>>>>>> e4abb901
);<|MERGE_RESOLUTION|>--- conflicted
+++ resolved
@@ -4,17 +4,6 @@
 import App from "./App.jsx";
 import { ThemeProvider } from "@mui/material/styles";
 
-<<<<<<< HEAD
-
-
-
-createRoot(document.getElementById('root')).render(
-
-  <StrictMode>
-    <App />
-  </StrictMode>,
-
-=======
 import theme from "./AtomicComponents/theme.jsx";
 
 createRoot(document.getElementById("root")).render(
@@ -23,5 +12,4 @@
       <App />
     </StrictMode>
   </ThemeProvider>
->>>>>>> e4abb901
 );