--- conflicted
+++ resolved
@@ -67,29 +67,6 @@
         <BrowserRouter>
           <Routes>
             {/* Public Routes */}
-<<<<<<< HEAD
-            
-              
-              <Route path="/" element={<Home />} />
-              <Route path="/home" element={<Home />} />
-              <Route path="about" element={<About />} />
-              <Route path="loginpage" element={<Testing />} />
-              <Route path="cartpage" element={<CartPage />} />
-              <Route path="paymentgateway" element={<PaymentGateway />} />
-              <Route
-                path="productcategorypage"
-                element={<ProductCategoryPage />}
-              />
-              <Route
-                path="productcategorypage/:categoryName"
-                element={<ProductCategoryPage />}
-              />
-              <Route path="itempage/:id" element={<ItemPage />} />
-              <Route path="search" element={<SearchResults />} />
-              <Route path="laptop" element={<LaptopCategoryPage />} />
-              <Route path="custom-build" element={<SelectGameAndBudgetpage />} />
-            
-=======
 
             <Route path="/" element={<Home />} />
             <Route path="/home" element={<Home />} />
@@ -108,7 +85,6 @@
             <Route path="itempage/:id" element={<ItemPage />} />
             <Route path="search" element={<SearchResults />} />
             <Route path="laptop" element={<LaptopCategoryPage />} />
->>>>>>> 60c7881b
 
             {/* Authentication Routes */}
             <Route path="/auth/signup" element={<Signup />} />
