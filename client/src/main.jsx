--- conflicted
+++ resolved
@@ -62,68 +62,69 @@
 export const backendUrl = import.meta.env.VITE_BACKEND_URL;
 
 const router = createBrowserRouter([
-  {
-    // Admin Routes
-    path: "/adminpanel",
-    element: <AdminApp />,
-    children: [
-      { path: "auth/signup", element: <Signup /> },
-      { path: "auth/login", element: <Login /> },
-      { path: "auth/verify", element: <Verify /> },
-      { path: "auth/resetpassword", element: <ResetPassword /> },
-      { path: "auth/forgetpassword", element: <ForgetPassword /> },
-      { path: "user/complaint", element: <ComplaintSubmit /> },
-      { path: "user/complaintHistory", element: <UserComplaints /> },
-      {
-        path: "",
-        element: <Layout />,
+    {
+        // Admin Routes
+        path: "/adminpanel",
+        element: <AdminApp />,
         children: [
-          { path: "dashboard", element: <Dashboard /> },
-          { path: "admin", element: <AdminProfile /> },
-          { path: "admin/profile", element: <AdminProfile /> },
-          { path: "admin/setting", element: <AdminSetting /> },
-          { path: "games", element: <ManageGames /> },
-          { path: "games/managegames", element: <ManageGames /> },
-          {
-            path: "games/creategame",
-            children: [
-              { index: true, element: <CreateGames /> },
-              { path: ":id", element: <CreateGames /> },
-            ],
-          },
-          { path: "products", element: <ManageProducts /> },
-          { path: "products/manageproduct", element: <ManageProducts /> },
-          {
-            path: "products/createproduct",
-            children: [
-              { index: true, element: <CreateProducts /> },
-              { path: ":id", element: <CreateProducts /> },
-            ],
-          },
-          {
-            path: "orders/orderlist",
-            children: [
-              { index: true, element: <OrderList /> },
-              { path: ":id", element: <OrderList /> },
-            ],
-          },
-          {
-            path: "orders/receivedorders",
-            children: [
-              { index: true, element: <ReceivedOrders /> },
-              { path: ":id", element: <ReceivedOrders /> },
-            ],
-          },
-          { path: "usermanage", element: <Usermanage /> },
-          { path: "feedbackmanage", element: <Complaints /> },
-          { path: "feedbackmanage/complaints", element: <Complaints /> },
-          { path: "feedbackmanage/rma", element: <RMA /> },
-          { path: "feedbackmanage/comments&reviews", element: <Review /> },
-          { path: "invoice", element: <InvoiceList /> },
-          { path: "invoice/invoicelist", element: <InvoiceList /> },
-          { path: "invoice/invoicecreate", element: <InvoiceCreate /> },
+            { path: "auth/signup", element: <Signup /> },
+            { path: "auth/login", element: <Login /> },
+            { path: "auth/verify", element: <Verify /> },
+            { path: "auth/resetpassword", element: <ResetPassword /> },
+            { path: "auth/forgetpassword", element: <ForgetPassword /> },
+            { path: "user/complaint", element: <ComplaintSubmit /> },
+            { path: "user/complaintHistory", element: <UserComplaints /> },
+            {
+                path: "",
+                element: <Layout />,
+                children: [
+                    { path: "dashboard", element: <Dashboard /> },
+                    { path: "admin", element: <AdminProfile /> },
+                    { path: "admin/profile", element: <AdminProfile /> },
+                    { path: "admin/setting", element: <AdminSetting /> },
+                    { path: "games", element: <ManageGames /> },
+                    { path: "games/managegames", element: <ManageGames /> },
+                    {
+                        path: "games/creategame",
+                        children: [
+                            { index: true, element: <CreateGames /> },
+                            { path: ":id", element: <CreateGames /> },
+                        ],
+                    },
+                    { path: "products", element: <ManageProducts /> },
+                    { path: "products/manageproduct", element: <ManageProducts /> },
+                    {
+                        path: "products/createproduct",
+                        children: [
+                            { index: true, element: <CreateProducts /> },
+                            { path: ":id", element: <CreateProducts /> },
+                        ],
+                    },
+                    {
+                        path: "orders/orderlist",
+                        children: [
+                            { index: true, element: <OrderList /> },
+                            { path: ":id", element: <OrderList /> },
+                        ],
+                    },
+                    {
+                        path: "orders/receivedorders",
+                        children: [
+                            { index: true, element: <ReceivedOrders /> },
+                            { path: ":id", element: <ReceivedOrders /> },
+                        ],
+                    },
+                    { path: "usermanage", element: <Usermanage /> },
+                    { path: "feedbackmanage", element: <Complaints /> },
+                    { path: "feedbackmanage/complaints", element: <Complaints /> },
+                    { path: "feedbackmanage/rma", element: <RMA /> },
+                    { path: "feedbackmanage/comments&reviews", element: <Review /> },
+                    { path: "invoice", element: <InvoiceList /> },
+                    { path: "invoice/invoicelist", element: <InvoiceList /> },
+                    { path: "invoice/invoicecreate", element: <InvoiceCreate /> },
+                ],
+            },
         ],
-<<<<<<< HEAD
     },
     {
         // Customer Routes
@@ -144,57 +145,34 @@
             { path: "search", element: <SearchResults /> },
             { path: "laptop", element: <LaptopCategoryPage /> },
             { path: "selectgame", element: <SelectGameAndBudgetpage /> },
-=======
-      },
-    ],
-  },
-  {
-    // Customer Routes
-    path: "/",
-    element: <CustomerApp />,
-    children: [
-      { path: "home", element: <Home /> },
-      { path: "about", element: <About /> },
-      { path: "cartpage", element: <CartPage /> },
-      { path: "paymentgateway", element: <PaymentGateway /> },
-      { path: "productcategorypage", element: <ProductCategoryPage /> },
-      {
-        path: "productcategorypage/:categoryName",
-        element: <ProductCategoryPage />,
-      },
-      { path: "itempage/:id", element: <ItemPage /> },
-      { path: "search", element: <SearchResults /> },
-      { path: "laptop", element: <LaptopCategoryPage /> },
-      { path: "selectgame", element: <SelectGameAndBudgetpage /> },
->>>>>>> 37e6f4e4
 
-      // User
-      { path: "user/complaint", element: <ComplaintSubmit /> },
-      { path: "user/complaintHistory", element: <UserComplaints /> },
-      { path: "user/profile", element: <UserProfile /> },
-      { path: "user/orders", element: <MyOrders /> },
-      { path: "/user/orders/:orderId", element: <OrderDetails /> },
-      { path: "user/rmaSupport", element: <RMAsupport /> },
-      { path: "user/orderHistory", element: <OrderHistory /> },
-      { path: "user/savedBuilds", element: <SavedBuilds /> },
-      { path: "user/settings", element: <Settings /> },
-    ],
-  },
+            // User
+            { path: "user/complaint", element: <ComplaintSubmit /> },
+            { path: "user/complaintHistory", element: <UserComplaints /> },
+            { path: "user/profile", element: <UserProfile /> },
+            { path: "user/orders", element: <MyOrders /> },
+            { path: "/user/orders/:orderId", element: <OrderDetails /> },
+            { path: "user/rmaSupport", element: <RMAsupport /> },
+            { path: "user/orderHistory", element: <OrderHistory /> },
+            { path: "user/savedBuilds", element: <SavedBuilds /> },
+            { path: "user/settings", element: <Settings /> },
+        ],
+    },
 ]);
 
 const root = document.getElementById("root");
 const persistor = persistStore(store);
 
 createRoot(root).render(
-  <Provider store={store}>
-    <PersistGate loading={null} persistor={persistor}>
-      <ThemeProvider theme={theme}>
-        <Toaster />
+    <Provider store={store}>
+        <PersistGate loading={null} persistor={persistor}>
+            <ThemeProvider theme={theme}>
+                <Toaster />
 
-        <StrictMode>
-          <RouterProvider router={router} />
-        </StrictMode>
-      </ThemeProvider>
-    </PersistGate>
-  </Provider>
+                <StrictMode>
+                    <RouterProvider router={router} />
+                </StrictMode>
+            </ThemeProvider>
+        </PersistGate>
+    </Provider>
 );