{
  "name": "client",
  "private": true,
  "version": "0.0.0",
  "type": "module",
  "scripts": {
    "dev": "vite",
    "build": "vite build",
    "lint": "eslint .",
    "preview": "vite preview"
  },
  "dependencies": {
    "@emotion/react": "^11.14.0",
    "@emotion/styled": "^11.14.0",
    "@mui/icons-material": "^6.4.4",
    "@mui/lab": "^6.0.0-beta.28",
    "@mui/material": "^6.4.4",
    "@mui/x-date-pickers": "^7.27.1",
    "@reduxjs/toolkit": "^2.6.0",
    "@toolpad/core": "^0.12.0",
<<<<<<< HEAD
    "axios": "^1.8.1",
=======
    "axios": "^1.8.3",
>>>>>>> 6b171e44
    "dayjs": "^1.11.13",
    "react": "^19.0.0",
    "react-dom": "^19.0.0",
    "react-redux": "^9.2.0",
    "react-router-dom": "^7.2.0",
    "redux-persist": "^6.0.0",
    "sonner": "^2.0.1"
  },
  "devDependencies": {
    "@eslint/js": "^9.19.0",
    "@types/react": "^19.0.8",
    "@types/react-dom": "^19.0.3",
    "@vitejs/plugin-react": "^4.3.4",
    "autoprefixer": "^10.4.20",
    "eslint": "^9.19.0",
    "eslint-plugin-react": "^7.37.4",
    "eslint-plugin-react-hooks": "^5.0.0",
    "eslint-plugin-react-refresh": "^0.4.18",
    "globals": "^15.14.0",
    "postcss": "^8.5.2",
    "tailwindcss": "^3.4.17",
    "vite": "^6.1.0"
  }
}<|MERGE_RESOLUTION|>--- conflicted
+++ resolved
@@ -18,11 +18,6 @@
     "@mui/x-date-pickers": "^7.27.1",
     "@reduxjs/toolkit": "^2.6.0",
     "@toolpad/core": "^0.12.0",
-<<<<<<< HEAD
-    "axios": "^1.8.1",
-=======
-    "axios": "^1.8.3",
->>>>>>> 6b171e44
     "dayjs": "^1.11.13",
     "react": "^19.0.0",
     "react-dom": "^19.0.0",
