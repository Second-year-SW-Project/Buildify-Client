import { defineConfig } from 'vite';
import react from '@vitejs/plugin-react';

// https://vite.dev/config/
export default defineConfig({
  plugins: [react()],
<<<<<<< HEAD
  optimizeDeps: {
    include: ['@tiptap/react', '@tiptap/starter-kit'],
    force: true
  }

})
=======
  server: {
    historyApiFallback: true,
  },


})
>>>>>>> 0cd3ed99
<|MERGE_RESOLUTION|>--- conflicted
+++ resolved
@@ -4,18 +4,9 @@
 // https://vite.dev/config/
 export default defineConfig({
   plugins: [react()],
-<<<<<<< HEAD
-  optimizeDeps: {
-    include: ['@tiptap/react', '@tiptap/starter-kit'],
-    force: true
-  }
-
-})
-=======
   server: {
     historyApiFallback: true,
   },
 
 
 })
->>>>>>> 0cd3ed99
